{
	"name": "roo-cline",
	"displayName": "Roo Code (prev. Roo Cline)",
	"description": "A whole dev team of AI agents in your editor.",
	"publisher": "RooVeterinaryInc",
	"version": "3.11.3",
	"icon": "assets/icons/icon.png",
	"galleryBanner": {
		"color": "#617A91",
		"theme": "dark"
	},
	"engines": {
		"vscode": "^1.84.0",
		"node": "20.18.1"
	},
	"author": {
		"name": "Roo Code"
	},
	"repository": {
		"type": "git",
		"url": "https://github.com/RooVetGit/Roo-Code"
	},
	"homepage": "https://github.com/RooVetGit/Roo-Code",
	"categories": [
		"AI",
		"Chat",
		"Programming Languages",
		"Education",
		"Snippets",
		"Testing"
	],
	"keywords": [
		"cline",
		"claude",
		"dev",
		"mcp",
		"openrouter",
		"coding",
		"agent",
		"autonomous",
		"chatgpt",
		"sonnet",
		"ai",
		"llama",
		"roo code",
		"roocode"
	],
	"activationEvents": [
		"onLanguage",
		"onStartupFinished"
	],
	"main": "./dist/extension.js",
	"contributes": {
		"submenus": [
			{
				"id": "roo-code.contextMenu",
				"label": "Roo Code"
			},
			{
				"id": "roo-code.terminalMenu",
				"label": "Roo Code"
			}
		],
		"viewsContainers": {
			"activitybar": [
				{
					"id": "roo-cline-ActivityBar",
					"title": "Roo Code",
					"icon": "assets/icons/icon.svg"
				}
			]
		},
		"views": {
			"roo-cline-ActivityBar": [
				{
					"id": "roo-cline.SidebarProvider",
					"type": "webview",
					"name": "Roo Code",
					"icon": "$(rocket)",
					"contextualTitle": "Roo Code!"
				}
			]
		},
		"commands": [
			{
				"command": "roo-cline.plusButtonClicked",
				"title": "New Task",
				"icon": "$(add)"
			},
			{
				"command": "roo-cline.mcpButtonClicked",
				"title": "MCP Servers",
				"icon": "$(server)"
			},
			{
				"command": "roo-cline.promptsButtonClicked",
				"title": "Prompts",
				"icon": "$(notebook)"
			},
			{
				"command": "roo-cline.historyButtonClicked",
				"title": "History",
				"icon": "$(history)"
			},
			{
				"command": "roo-cline.popoutButtonClicked",
				"title": "Open in Editor",
				"icon": "$(link-external)"
			},
			{
				"command": "roo-cline.settingsButtonClicked",
				"title": "Settings",
				"icon": "$(settings-gear)"
			},
			{
				"command": "roo-cline.helpButtonClicked",
				"title": "Documentation",
				"icon": "$(question)"
			},
			{
				"command": "roo-cline.openInNewTab",
				"title": "Open In New Tab",
				"category": "Roo Code"
			},
			{
				"command": "roo-cline.explainCode",
				"title": "Explain Code",
				"category": "Roo Code"
			},
			{
				"command": "roo-cline.fixCode",
				"title": "Fix Code",
				"category": "Roo Code"
			},
			{
				"command": "roo-cline.improveCode",
				"title": "Improve Code",
				"category": "Roo Code"
			},
			{
				"command": "roo-cline.addToContext",
				"title": "Add To Context",
				"category": "Roo Code"
			},
			{
				"command": "roo-cline.newTask",
				"title": "New Task",
				"category": "Roo Code"
			},
			{
				"command": "roo-cline.terminalAddToContext",
				"title": "Add Terminal Content to Context",
				"category": "Terminal"
			},
			{
				"command": "roo-cline.terminalFixCommand",
				"title": "Fix This Command",
				"category": "Terminal"
			},
			{
				"command": "roo-cline.terminalExplainCommand",
				"title": "Explain This Command",
				"category": "Terminal"
			},
			{
				"command": "roo-cline.terminalFixCommandInCurrentTask",
				"title": "Fix This Command (Current Task)",
				"category": "Terminal"
			},
			{
				"command": "roo-cline.terminalExplainCommandInCurrentTask",
				"title": "Explain This Command (Current Task)",
				"category": "Terminal"
			},
			{
				"command": "roo-cline.setCustomStoragePath",
				"title": "Set Custom Storage Path",
				"category": "Roo Code"
			}
		],
		"menus": {
			"editor/context": [
				{
					"submenu": "roo-code.contextMenu",
					"group": "navigation"
				}
			],
			"roo-code.contextMenu": [
				{
					"command": "roo-cline.addToContext",
					"group": "1_actions@1"
				},
				{
					"command": "roo-cline.explainCode",
					"group": "1_actions@2"
				},
				{
					"command": "roo-cline.fixCode",
					"group": "1_actions@3"
				},
				{
					"command": "roo-cline.improveCode",
					"group": "1_actions@4"
				}
			],
			"terminal/context": [
				{
					"submenu": "roo-code.terminalMenu",
					"group": "navigation"
				}
			],
			"roo-code.terminalMenu": [
				{
					"command": "roo-cline.terminalAddToContext",
					"group": "1_actions@1"
				},
				{
					"command": "roo-cline.terminalFixCommand",
					"group": "1_actions@2"
				},
				{
					"command": "roo-cline.terminalExplainCommand",
					"group": "1_actions@3"
				},
				{
					"command": "roo-cline.terminalFixCommandInCurrentTask",
					"group": "1_actions@5"
				},
				{
					"command": "roo-cline.terminalExplainCommandInCurrentTask",
					"group": "1_actions@6"
				}
			],
			"view/title": [
				{
					"command": "roo-cline.plusButtonClicked",
					"group": "navigation@1",
					"when": "view == roo-cline.SidebarProvider"
				},
				{
					"command": "roo-cline.promptsButtonClicked",
					"group": "navigation@2",
					"when": "view == roo-cline.SidebarProvider"
				},
				{
					"command": "roo-cline.mcpButtonClicked",
					"group": "navigation@3",
					"when": "view == roo-cline.SidebarProvider"
				},
				{
					"command": "roo-cline.historyButtonClicked",
					"group": "navigation@4",
					"when": "view == roo-cline.SidebarProvider"
				},
				{
					"command": "roo-cline.popoutButtonClicked",
					"group": "navigation@5",
					"when": "view == roo-cline.SidebarProvider"
				},
				{
					"command": "roo-cline.settingsButtonClicked",
					"group": "navigation@6",
					"when": "view == roo-cline.SidebarProvider"
				},
				{
					"command": "roo-cline.helpButtonClicked",
					"group": "navigation@7",
					"when": "view == roo-cline.SidebarProvider"
				}
			]
		},
		"configuration": {
			"title": "Roo Code",
			"properties": {
				"roo-cline.allowedCommands": {
					"type": "array",
					"items": {
						"type": "string"
					},
					"default": [
						"npm test",
						"npm install",
						"tsc",
						"git log",
						"git diff",
						"git show"
					],
					"description": "Commands that can be auto-executed when 'Always approve execute operations' is enabled"
				},
				"roo-cline.vsCodeLmModelSelector": {
					"type": "object",
					"properties": {
						"vendor": {
							"type": "string",
							"description": "The vendor of the language model (e.g. copilot)"
						},
						"family": {
							"type": "string",
							"description": "The family of the language model (e.g. gpt-4)"
						}
					},
					"description": "Settings for VSCode Language Model API"
				},
				"roo-cline.customStoragePath": {
					"type": "string",
					"default": "",
					"description": "Custom storage path. Leave empty to use the default location. Supports absolute paths (e.g. 'D:\\RooCodeStorage')"
				}
			}
		}
	},
	"scripts": {
		"build": "npm run vsix",
		"build:webview": "cd webview-ui && npm run build",
		"build:esbuild": "node esbuild.js --production",
		"compile": "tsc -p . --outDir out && node esbuild.js",
		"install:all": "npm install npm-run-all && npm-run-all -l -p install-*",
		"install-extension": "npm install",
		"install-webview": "cd webview-ui && npm install",
		"install-e2e": "cd e2e && npm install",
		"lint": "npm-run-all -l -p lint:*",
		"lint:extension": "eslint src --ext ts",
		"lint:webview": "cd webview-ui && npm run lint",
		"lint:e2e": "cd e2e && npm run lint",
		"check-types": "npm-run-all -l -p check-types:*",
		"check-types:extension": "tsc --noEmit",
		"check-types:webview": "cd webview-ui && npm run check-types",
		"check-types:e2e": "cd e2e && npm run check-types",
		"package": "npm-run-all -l -p build:webview build:esbuild check-types lint",
		"pretest": "npm run compile",
		"dev": "cd webview-ui && npm run dev",
<<<<<<< HEAD
		"test": "npm-run-all -l -p test:*",
=======
		"test": "node scripts/run-tests.js",
>>>>>>> 9255dc5d
		"test:extension": "jest",
		"test:webview": "cd webview-ui && npm run test",
		"prepare": "husky",
		"publish:marketplace": "vsce publish && ovsx publish",
		"publish": "npm run build && changeset publish && npm install --package-lock-only",
		"version-packages": "changeset version && npm install --package-lock-only",
		"vscode:prepublish": "npm run package",
		"vsix": "rimraf bin && mkdirp bin && npx vsce package --out bin",
		"watch": "npm-run-all -l -p watch:*",
		"watch:esbuild": "node esbuild.js --watch",
		"watch:tsc": "tsc --noEmit --watch --project tsconfig.json",
		"watch-tests": "tsc -p . -w --outDir out",
		"changeset": "changeset",
		"knip": "knip --include files",
		"clean": "npm-run-all -l -p clean:*",
		"clean:extension": "rimraf bin dist out",
		"clean:webview": "cd webview-ui && npm run clean",
		"clean:e2e": "cd e2e && npm run clean",
		"clean:benchmark": "cd benchmark && npm run clean",
		"vscode-test": "npm-run-all -l -p vscode-test:*",
		"vscode-test:extension": "tsc -p . --outDir out && node esbuild.js",
		"vscode-test:webview": "cd webview-ui && npm run build",
		"update-contributors": "node scripts/update-contributors.js",
		"generate-types": "npx tsx scripts/generate-types.mts"
	},
	"dependencies": {
		"@anthropic-ai/bedrock-sdk": "^0.10.2",
		"@anthropic-ai/sdk": "^0.37.0",
		"@anthropic-ai/vertex-sdk": "^0.7.0",
		"@aws-sdk/client-bedrock-runtime": "^3.706.0",
		"@google-cloud/vertexai": "^1.9.3",
		"@google/generative-ai": "^0.18.0",
		"@mistralai/mistralai": "^1.3.6",
		"@modelcontextprotocol/sdk": "^1.7.0",
		"@types/clone-deep": "^4.0.4",
		"@types/pdf-parse": "^1.1.4",
		"@types/tmp": "^0.2.6",
		"@types/turndown": "^5.0.5",
		"@types/vscode": "^1.95.0",
		"@vscode/codicons": "^0.0.36",
		"axios": "^1.7.4",
		"cheerio": "^1.0.0",
		"chokidar": "^4.0.1",
		"clone-deep": "^4.0.1",
		"default-shell": "^2.2.0",
		"delay": "^6.0.0",
		"diff": "^5.2.0",
		"diff-match-patch": "^1.0.5",
		"fast-deep-equal": "^3.1.3",
		"fast-xml-parser": "^4.5.1",
		"fastest-levenshtein": "^1.0.16",
		"fzf": "^0.5.2",
		"get-folder-size": "^5.0.0",
		"globby": "^14.0.2",
		"i18next": "^24.2.2",
		"isbinaryfile": "^5.0.2",
		"js-tiktoken": "^1.0.19",
		"mammoth": "^1.8.0",
		"monaco-vscode-textmate-theme-converter": "^0.1.7",
		"node-ipc": "^12.0.0",
		"openai": "^4.78.1",
		"os-name": "^6.0.0",
		"p-wait-for": "^5.0.2",
		"pdf-parse": "^1.1.1",
		"pkce-challenge": "^4.1.0",
		"posthog-node": "^4.7.0",
		"pretty-bytes": "^6.1.1",
		"puppeteer-chromium-resolver": "^23.0.0",
		"puppeteer-core": "^23.4.0",
		"reconnecting-eventsource": "^1.6.4",
		"say": "^0.16.0",
		"serialize-error": "^11.0.3",
		"simple-git": "^3.27.0",
		"sound-play": "^1.1.0",
		"string-similarity": "^4.0.4",
		"strip-ansi": "^7.1.0",
		"strip-bom": "^5.0.0",
		"tmp": "^0.2.3",
		"tree-sitter-wasms": "^0.1.11",
		"turndown": "^7.2.0",
		"web-tree-sitter": "^0.22.6",
		"zod": "^3.23.8"
	},
	"devDependencies": {
		"@changesets/cli": "^2.27.10",
		"@changesets/types": "^6.0.0",
		"@dotenvx/dotenvx": "^1.34.0",
		"@types/debug": "^4.1.12",
		"@types/diff": "^5.2.1",
		"@types/diff-match-patch": "^1.0.36",
		"@types/glob": "^8.1.0",
		"@types/jest": "^29.5.14",
		"@types/node": "20.x",
		"@types/node-ipc": "^9.2.3",
		"@types/string-similarity": "^4.0.2",
		"@typescript-eslint/eslint-plugin": "^7.14.1",
		"@typescript-eslint/parser": "^7.11.0",
		"esbuild": "^0.24.0",
		"eslint": "^8.57.0",
		"execa": "^9.5.2",
		"glob": "^11.0.1",
		"husky": "^9.1.7",
		"jest": "^29.7.0",
		"jest-simple-dot-reporter": "^1.0.5",
		"knip": "^5.44.4",
		"lint-staged": "^15.2.11",
		"mkdirp": "^3.0.1",
		"npm-run-all": "^4.1.5",
		"prettier": "^3.4.2",
		"rimraf": "^6.0.1",
		"ts-jest": "^29.2.5",
		"tsup": "^8.4.0",
		"tsx": "^4.19.3",
		"typescript": "^5.4.5",
		"zod-to-ts": "^1.2.0"
	},
	"lint-staged": {
		"*.{js,jsx,ts,tsx,json,css,md}": [
			"prettier --write"
		],
		"src/**/*.{ts,tsx}": [
			"npx eslint -c .eslintrc.json --max-warnings=0 --fix"
		],
		"webview-ui/**/*.{ts,tsx}": [
			"npx eslint -c webview-ui/.eslintrc.json --max-warnings=0 --fix"
		]
	}
}<|MERGE_RESOLUTION|>--- conflicted
+++ resolved
@@ -329,11 +329,7 @@
 		"package": "npm-run-all -l -p build:webview build:esbuild check-types lint",
 		"pretest": "npm run compile",
 		"dev": "cd webview-ui && npm run dev",
-<<<<<<< HEAD
-		"test": "npm-run-all -l -p test:*",
-=======
 		"test": "node scripts/run-tests.js",
->>>>>>> 9255dc5d
 		"test:extension": "jest",
 		"test:webview": "cd webview-ui && npm run test",
 		"prepare": "husky",
