import * as assert from "assert"

import type { ClineMessage } from "../../../src/exports/roo-code"

import { waitUntilCompleted } from "./utils"

suite("Roo Code Task", () => {
	test("Should handle prompt and response correctly", async () => {
		const api = globalThis.api

		const messages: ClineMessage[] = []
<<<<<<< HEAD
		api.on("message", ({ message }) => messages.push(message))
=======

		api.on("message", ({ message }) => {
			if (message.type === "say" && message.partial === false) {
				messages.push(message)
			}
		})
>>>>>>> a73fce90

		const taskId = await api.startNewTask({
			configuration: { mode: "Ask", alwaysAllowModeSwitch: true, autoApprovalEnabled: true },
			text: "Hello world, what is your name? Respond with 'My name is ...'",
		})

		await waitUntilCompleted({ api, taskId })

<<<<<<< HEAD
		const completion = messages.find(({ type, say, partial }) => say === "completion_result" && partial === false)
=======
		const completion = messages.find(({ say, partial }) => say === "completion_result")
>>>>>>> a73fce90

		assert.ok(
			completion?.text?.includes("My name is Roo"),
			`Completion should include "My name is Roo" - ${completion?.text}`,
		)
	})
})<|MERGE_RESOLUTION|>--- conflicted
+++ resolved
@@ -9,16 +9,12 @@
 		const api = globalThis.api
 
 		const messages: ClineMessage[] = []
-<<<<<<< HEAD
-		api.on("message", ({ message }) => messages.push(message))
-=======
 
 		api.on("message", ({ message }) => {
 			if (message.type === "say" && message.partial === false) {
 				messages.push(message)
 			}
 		})
->>>>>>> a73fce90
 
 		const taskId = await api.startNewTask({
 			configuration: { mode: "Ask", alwaysAllowModeSwitch: true, autoApprovalEnabled: true },
@@ -27,11 +23,7 @@
 
 		await waitUntilCompleted({ api, taskId })
 
-<<<<<<< HEAD
-		const completion = messages.find(({ type, say, partial }) => say === "completion_result" && partial === false)
-=======
 		const completion = messages.find(({ say, partial }) => say === "completion_result")
->>>>>>> a73fce90
 
 		assert.ok(
 			completion?.text?.includes("My name is Roo"),
