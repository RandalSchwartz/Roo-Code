--- conflicted
+++ resolved
@@ -151,10 +151,7 @@
 		setChangeDetected(false)
 	}, [currentApiConfigName, extensionState, isChangeDetected])
 
-<<<<<<< HEAD
-=======
 	// Bust the cache when settings are imported.
->>>>>>> a414c7d0
 	useEffect(() => {
 		if (settingsImportedAt) {
 			setCachedState((prevCachedState) => ({ ...prevCachedState, ...extensionState }))
