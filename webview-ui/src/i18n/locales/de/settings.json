{
	"common": {
		"save": "Speichern",
		"done": "Fertig",
		"cancel": "Abbrechen",
		"reset": "Zurücksetzen",
		"select": "Auswählen",
		"add": "Header hinzufügen",
		"remove": "Entfernen"
	},
	"header": {
		"title": "Einstellungen",
		"saveButtonTooltip": "Änderungen speichern",
		"nothingChangedTooltip": "Nichts geändert",
		"doneButtonTooltip": "Ungespeicherte Änderungen verwerfen und Einstellungsbereich schließen"
	},
	"unsavedChangesDialog": {
		"title": "Ungespeicherte Änderungen",
		"description": "Möchtest du die Änderungen verwerfen und fortfahren?",
		"cancelButton": "Abbrechen",
		"discardButton": "Änderungen verwerfen"
	},
	"sections": {
		"providers": "Anbieter",
		"autoApprove": "Auto-Genehmigung",
		"browser": "Computerzugriff",
		"checkpoints": "Kontrollpunkte",
		"notifications": "Benachrichtigungen",
		"contextManagement": "Kontext",
		"terminal": "Terminal",
		"prompts": "Eingabeaufforderungen",
		"experimental": "Experimentell",
		"language": "Sprache",
		"about": "Über Roo Code"
	},
	"prompts": {
		"description": "Konfiguriere Support-Prompts, die für schnelle Aktionen wie das Verbessern von Prompts, das Erklären von Code und das Beheben von Problemen verwendet werden. Diese Prompts helfen Roo dabei, bessere Unterstützung für häufige Entwicklungsaufgaben zu bieten."
	},
	"codeIndex": {
		"title": "Codebase-Indexierung",
		"description": "Konfiguriere Codebase-Indexierungseinstellungen, um semantische Suche in deinem Projekt zu aktivieren. <0>Mehr erfahren</0>",
		"statusTitle": "Status",
		"enableLabel": "Codebase-Indexierung aktivieren",
		"enableDescription": "Aktiviere die Code-Indizierung für eine verbesserte Suche und ein besseres Kontextverständnis",
		"settingsTitle": "Indexierungseinstellungen",
		"disabledMessage": "Codebase-Indexierung ist derzeit deaktiviert. Aktiviere sie in den globalen Einstellungen, um Indexierungsoptionen zu konfigurieren.",
		"providerLabel": "Embeddings-Anbieter",
		"embedderProviderLabel": "Embedder-Anbieter",
		"selectProviderPlaceholder": "Anbieter auswählen",
		"openaiProvider": "OpenAI",
		"ollamaProvider": "Ollama",
		"geminiProvider": "Gemini",
		"geminiApiKeyLabel": "API-Schlüssel:",
		"geminiApiKeyPlaceholder": "Geben Sie Ihren Gemini-API-Schlüssel ein",
		"openaiCompatibleProvider": "OpenAI-kompatibel",
		"openAiKeyLabel": "OpenAI API-Schlüssel",
		"openAiKeyPlaceholder": "Gib deinen OpenAI API-Schlüssel ein",
		"openAiCompatibleBaseUrlLabel": "Basis-URL",
		"openAiCompatibleApiKeyLabel": "API-Schlüssel",
		"openAiCompatibleApiKeyPlaceholder": "Gib deinen API-Schlüssel ein",
		"openAiCompatibleModelDimensionLabel": "Embedding-Dimension:",
		"modelDimensionLabel": "Modell-Dimension",
		"openAiCompatibleModelDimensionPlaceholder": "z.B. 1536",
		"openAiCompatibleModelDimensionDescription": "Die Embedding-Dimension (Ausgabegröße) für Ihr Modell. Überprüfen Sie die Dokumentation Ihres Anbieters für diesen Wert. Übliche Werte: 384, 768, 1536, 3072.",
		"modelLabel": "Modell",
		"modelPlaceholder": "Modellname eingeben",
		"selectModel": "Modell auswählen",
		"selectModelPlaceholder": "Modell auswählen",
		"ollamaUrlLabel": "Ollama-URL:",
		"ollamaBaseUrlLabel": "Ollama Basis-URL",
		"qdrantUrlLabel": "Qdrant-URL",
		"qdrantKeyLabel": "Qdrant-Schlüssel:",
		"qdrantApiKeyLabel": "Qdrant API-Schlüssel",
		"qdrantApiKeyPlaceholder": "Gib deinen Qdrant API-Schlüssel ein (optional)",
		"setupConfigLabel": "Einrichtung",
		"startIndexingButton": "Start",
		"clearIndexDataButton": "Index löschen",
		"unsavedSettingsMessage": "Bitte speichere deine Einstellungen, bevor du den Indexierungsprozess startest.",
		"clearDataDialog": {
			"title": "Sind Sie sicher?",
			"description": "Diese Aktion kann nicht rückgängig gemacht werden. Dies wird Ihre Codebase-Indexdaten dauerhaft löschen.",
			"cancelButton": "Abbrechen",
			"confirmButton": "Daten löschen"
		},
		"ollamaUrlPlaceholder": "http://localhost:11434",
		"openAiCompatibleBaseUrlPlaceholder": "https://api.example.com",
		"modelDimensionPlaceholder": "1536",
		"qdrantUrlPlaceholder": "http://localhost:6333",
		"saveError": "Fehler beim Speichern der Einstellungen",
		"modelDimensions": "({{dimension}} Dimensionen)",
		"saveSuccess": "Einstellungen erfolgreich gespeichert",
		"saving": "Speichern...",
		"saveSettings": "Speichern",
		"indexingStatuses": {
			"standby": "Bereitschaft",
			"indexing": "Indexierung",
			"indexed": "Indexiert",
			"error": "Fehler"
		},
		"close": "Schließen",
		"validation": {
			"invalidQdrantUrl": "Ungültige Qdrant-URL",
			"invalidOllamaUrl": "Ungültige Ollama-URL",
			"invalidBaseUrl": "Ungültige Basis-URL",
			"qdrantUrlRequired": "Qdrant-URL ist erforderlich",
			"openaiApiKeyRequired": "OpenAI-API-Schlüssel ist erforderlich",
			"modelSelectionRequired": "Modellauswahl ist erforderlich",
			"apiKeyRequired": "API-Schlüssel ist erforderlich",
			"modelIdRequired": "Modell-ID ist erforderlich",
			"modelDimensionRequired": "Modellabmessung ist erforderlich",
			"geminiApiKeyRequired": "Gemini-API-Schlüssel ist erforderlich",
			"ollamaBaseUrlRequired": "Ollama-Basis-URL ist erforderlich",
			"baseUrlRequired": "Basis-URL ist erforderlich",
			"modelDimensionMinValue": "Modellabmessung muss größer als 0 sein"
		},
		"advancedConfigLabel": "Erweiterte Konfiguration",
		"searchMinScoreLabel": "Suchergebnis-Schwellenwert",
		"searchMinScoreDescription": "Mindestähnlichkeitswert (0.0-1.0), der für Suchergebnisse erforderlich ist. Niedrigere Werte liefern mehr Ergebnisse, die jedoch möglicherweise weniger relevant sind. Höhere Werte liefern weniger, aber relevantere Ergebnisse.",
		"searchMinScoreResetTooltip": "Auf Standardwert zurücksetzen (0.4)",
		"searchMaxResultsLabel": "Maximale Suchergebnisse",
		"searchMaxResultsDescription": "Maximale Anzahl von Suchergebnissen, die bei der Abfrage des Codebase-Index zurückgegeben werden. Höhere Werte bieten mehr Kontext, können aber weniger relevante Ergebnisse enthalten.",
		"resetToDefault": "Auf Standard zurücksetzen"
	},
	"autoApprove": {
		"description": "Erlaubt Roo, Operationen automatisch ohne Genehmigung durchzuführen. Aktiviere diese Einstellungen nur, wenn du der KI vollständig vertraust und die damit verbundenen Sicherheitsrisiken verstehst.",
		"toggleAriaLabel": "Automatische Genehmigung umschalten",
		"disabledAriaLabel": "Automatische Genehmigung deaktiviert - zuerst Optionen auswählen",
		"readOnly": {
			"label": "Lesen",
			"description": "Wenn aktiviert, wird Roo automatisch Verzeichnisinhalte anzeigen und Dateien lesen, ohne dass du auf die Genehmigen-Schaltfläche klicken musst.",
			"outsideWorkspace": {
				"label": "Dateien außerhalb des Arbeitsbereichs einbeziehen",
				"description": "Roo erlauben, Dateien außerhalb des aktuellen Arbeitsbereichs ohne Genehmigung zu lesen."
			}
		},
		"write": {
			"label": "Schreiben",
			"description": "Dateien automatisch erstellen und bearbeiten ohne Genehmigung",
			"delayLabel": "Verzögerung nach Schreibvorgängen, damit Diagnosefunktionen potenzielle Probleme erkennen können",
			"outsideWorkspace": {
				"label": "Dateien außerhalb des Arbeitsbereichs einbeziehen",
				"description": "Roo erlauben, Dateien außerhalb des aktuellen Arbeitsbereichs ohne Genehmigung zu erstellen und zu bearbeiten."
			},
			"protected": {
				"label": "Geschützte Dateien einbeziehen",
				"description": "Roo erlauben, geschützte Dateien (wie .rooignore und .roo/ Konfigurationsdateien) ohne Genehmigung zu erstellen und zu bearbeiten."
			}
		},
		"browser": {
			"label": "Browser",
			"description": "Browser-Aktionen automatisch ohne Genehmigung durchführen. Hinweis: Gilt nur, wenn das Modell Computer-Nutzung unterstützt"
		},
		"retry": {
			"label": "Wiederholung",
			"description": "Fehlgeschlagene API-Anfragen automatisch wiederholen, wenn der Server eine Fehlerantwort zurückgibt",
			"delayLabel": "Verzögerung vor dem Wiederholen der Anfrage"
		},
		"mcp": {
			"label": "MCP",
			"description": "Automatische Genehmigung einzelner MCP-Tools in der MCP-Server-Ansicht aktivieren (erfordert sowohl diese Einstellung als auch das 'Immer erlauben'-Kontrollkästchen des Tools)"
		},
		"modeSwitch": {
			"label": "Modus",
			"description": "Automatisch zwischen verschiedenen Modi wechseln ohne Genehmigung"
		},
		"subtasks": {
			"label": "Teilaufgaben",
			"description": "Erstellung und Abschluss von Unteraufgaben ohne Genehmigung erlauben"
		},
		"followupQuestions": {
			"label": "Frage",
			"description": "Automatisch die erste vorgeschlagene Antwort für Folgefragen nach der konfigurierten Zeitüberschreitung auswählen",
			"timeoutLabel": "Wartezeit vor der automatischen Auswahl der ersten Antwort"
		},
		"execute": {
			"label": "Ausführen",
			"description": "Erlaubte Terminal-Befehle automatisch ohne Genehmigung ausführen",
			"allowedCommands": "Erlaubte Auto-Ausführungsbefehle",
			"allowedCommandsDescription": "Befehlspräfixe, die automatisch ausgeführt werden können, wenn 'Ausführungsoperationen immer genehmigen' aktiviert ist. Fügen Sie * hinzu, um alle Befehle zu erlauben (mit Vorsicht verwenden).",
			"deniedCommands": "Verweigerte Befehle",
			"deniedCommandsDescription": "Befehlspräfixe, die automatisch verweigert werden, ohne nach Genehmigung zu fragen. Bei Konflikten mit erlaubten Befehlen hat die längste Präfix-Übereinstimmung Vorrang. Fügen Sie * hinzu, um alle Befehle zu verweigern.",
			"commandPlaceholder": "Befehlspräfix eingeben (z.B. 'git ')",
			"deniedCommandPlaceholder": "Befehlspräfix zum Verweigern eingeben (z.B. 'rm -rf')",
			"addButton": "Hinzufügen",
			"autoDenied": "Befehle mit dem Präfix `{{prefix}}` wurden vom Benutzer verboten. Umgehe diese Beschränkung nicht durch das Ausführen eines anderen Befehls."
		},
		"updateTodoList": {
			"label": "Todo",
			"description": "To-Do-Liste wird automatisch aktualisiert, ohne dass du zustimmen musst"
		},
		"apiRequestLimit": {
			"title": "Maximale Anfragen",
			"description": "Automatisch so viele API-Anfragen stellen, bevor du um die Erlaubnis gebeten wirst, mit der Aufgabe fortzufahren.",
			"unlimited": "Unbegrenzt"
		},
<<<<<<< HEAD
		"timeout": {
			"label": "Zeitüberschreitung",
			"description": "Konfiguriere, wie Roo mit Tool-Operationen umgeht, die ihre Zeitlimits überschreiten",
			"timeoutFallbackEnabled": {
				"label": "Zeitüberschreitungsbehandlung aktivieren",
				"description": "Automatisch lang laufende Tool-Operationen beenden und Fallback-Optionen vorschlagen."
			},
			"toolExecutionTimeoutMs": {
				"label": "Tool-Ausführungszeitlimit (ms)",
				"description": "Maximale Wartezeit für Tool-Operationen, bevor die Zeitüberschreitungsbehandlung ausgelöst wird (1000-1800000ms)"
			}
		}
=======
		"selectOptionsFirst": "Wähle mindestens eine Option unten aus, um die automatische Genehmigung zu aktivieren"
>>>>>>> 6cf376f8
	},
	"providers": {
		"providerDocumentation": "{{provider}}-Dokumentation",
		"configProfile": "Konfigurationsprofil",
		"description": "Speichern Sie verschiedene API-Konfigurationen, um schnell zwischen Anbietern und Einstellungen zu wechseln.",
		"apiProvider": "API-Anbieter",
		"model": "Modell",
		"nameEmpty": "Name darf nicht leer sein",
		"nameExists": "Ein Profil mit diesem Namen existiert bereits",
		"deleteProfile": "Profil löschen",
		"invalidArnFormat": "Ungültiges ARN-Format. Überprüfen Sie die obigen Beispiele.",
		"enterNewName": "Neuen Namen eingeben",
		"addProfile": "Profil hinzufügen",
		"renameProfile": "Profil umbenennen",
		"newProfile": "Neues Konfigurationsprofil",
		"enterProfileName": "Profilnamen eingeben",
		"createProfile": "Profil erstellen",
		"cannotDeleteOnlyProfile": "Das einzige Profil kann nicht gelöscht werden",
		"searchPlaceholder": "Profile durchsuchen",
		"searchProviderPlaceholder": "Suchanbieter durchsuchen",
		"noProviderMatchFound": "Keine Anbieter gefunden",
		"noMatchFound": "Keine passenden Profile gefunden",
		"vscodeLmDescription": "Die VS Code Language Model API ermöglicht das Ausführen von Modellen, die von anderen VS Code-Erweiterungen bereitgestellt werden (einschließlich, aber nicht beschränkt auf GitHub Copilot). Der einfachste Weg, um zu starten, besteht darin, die Erweiterungen Copilot und Copilot Chat aus dem VS Code Marketplace zu installieren.",
		"awsCustomArnUse": "Geben Sie eine gültige Amazon Bedrock ARN für das Modell ein, das Sie verwenden möchten. Formatbeispiele:",
		"awsCustomArnDesc": "Stellen Sie sicher, dass die Region in der ARN mit Ihrer oben ausgewählten AWS-Region übereinstimmt.",
		"openRouterApiKey": "OpenRouter API-Schlüssel",
		"getOpenRouterApiKey": "OpenRouter API-Schlüssel erhalten",
		"apiKeyStorageNotice": "API-Schlüssel werden sicher im VSCode Secret Storage gespeichert",
		"glamaApiKey": "Glama API-Schlüssel",
		"getGlamaApiKey": "Glama API-Schlüssel erhalten",
		"useCustomBaseUrl": "Benutzerdefinierte Basis-URL verwenden",
		"useReasoning": "Reasoning aktivieren",
		"useHostHeader": "Benutzerdefinierten Host-Header verwenden",
		"useLegacyFormat": "Altes OpenAI API-Format verwenden",
		"customHeaders": "Benutzerdefinierte Headers",
		"headerName": "Header-Name",
		"headerValue": "Header-Wert",
		"noCustomHeaders": "Keine benutzerdefinierten Headers definiert. Klicke auf die + Schaltfläche, um einen hinzuzufügen.",
		"requestyApiKey": "Requesty API-Schlüssel",
		"refreshModels": {
			"label": "Modelle aktualisieren",
			"hint": "Bitte öffne die Einstellungen erneut, um die neuesten Modelle zu sehen.",
			"loading": "Modellliste wird aktualisiert...",
			"success": "Modellliste erfolgreich aktualisiert!",
			"error": "Fehler beim Aktualisieren der Modellliste. Bitte versuche es erneut."
		},
		"getRequestyApiKey": "Requesty API-Schlüssel erhalten",
		"openRouterTransformsText": "Prompts und Nachrichtenketten auf Kontextgröße komprimieren (<a>OpenRouter Transformationen</a>)",
		"anthropicApiKey": "Anthropic API-Schlüssel",
		"getAnthropicApiKey": "Anthropic API-Schlüssel erhalten",
		"anthropicUseAuthToken": "Anthropic API-Schlüssel als Authorization-Header anstelle von X-Api-Key übergeben",
		"chutesApiKey": "Chutes API-Schlüssel",
		"getChutesApiKey": "Chutes API-Schlüssel erhalten",
		"deepSeekApiKey": "DeepSeek API-Schlüssel",
		"getDeepSeekApiKey": "DeepSeek API-Schlüssel erhalten",
		"geminiApiKey": "Gemini API-Schlüssel",
		"getGroqApiKey": "Groq API-Schlüssel erhalten",
		"groqApiKey": "Groq API-Schlüssel",
		"getGeminiApiKey": "Gemini API-Schlüssel erhalten",
		"openAiApiKey": "OpenAI API-Schlüssel",
		"apiKey": "API-Schlüssel",
		"openAiBaseUrl": "Basis-URL",
		"getOpenAiApiKey": "OpenAI API-Schlüssel erhalten",
		"mistralApiKey": "Mistral API-Schlüssel",
		"getMistralApiKey": "Mistral / Codestral API-Schlüssel erhalten",
		"codestralBaseUrl": "Codestral Basis-URL (Optional)",
		"codestralBaseUrlDesc": "Legen Sie eine alternative URL für das Codestral-Modell fest.",
		"xaiApiKey": "xAI API-Schlüssel",
		"getXaiApiKey": "xAI API-Schlüssel erhalten",
		"litellmApiKey": "LiteLLM API-Schlüssel",
		"litellmBaseUrl": "LiteLLM Basis-URL",
		"awsCredentials": "AWS Anmeldedaten",
		"awsProfile": "AWS Profil",
		"awsProfileName": "AWS Profilname",
		"awsAccessKey": "AWS Zugangsschlüssel",
		"awsSecretKey": "AWS Geheimschlüssel",
		"awsSessionToken": "AWS Sitzungstoken",
		"awsRegion": "AWS Region",
		"awsCrossRegion": "Regionsübergreifende Inferenz verwenden",
		"awsBedrockVpc": {
			"useCustomVpcEndpoint": "Benutzerdefinierten VPC-Endpunkt verwenden",
			"vpcEndpointUrlPlaceholder": "VPC-Endpunkt-URL eingeben (optional)",
			"examples": "Beispiele:"
		},
		"enablePromptCaching": "Prompt-Caching aktivieren",
		"enablePromptCachingTitle": "Prompt-Caching aktivieren, um die Leistung zu verbessern und Kosten für unterstützte Modelle zu reduzieren.",
		"cacheUsageNote": "Hinweis: Wenn Sie keine Cache-Nutzung sehen, versuchen Sie ein anderes Modell auszuwählen und dann Ihr gewünschtes Modell erneut auszuwählen.",
		"vscodeLmModel": "Sprachmodell",
		"vscodeLmWarning": "Hinweis: Dies ist eine sehr experimentelle Integration und die Anbieterunterstützung variiert. Wenn Sie einen Fehler über ein nicht unterstütztes Modell erhalten, liegt das Problem auf Anbieterseite.",
		"googleCloudSetup": {
			"title": "Um Google Cloud Vertex AI zu verwenden, müssen Sie:",
			"step1": "1. Ein Google Cloud-Konto erstellen, die Vertex AI API aktivieren & die gewünschten Claude-Modelle aktivieren.",
			"step2": "2. Die Google Cloud CLI installieren & Standardanmeldeinformationen für die Anwendung konfigurieren.",
			"step3": "3. Oder ein Servicekonto mit Anmeldeinformationen erstellen."
		},
		"googleCloudCredentials": "Google Cloud Anmeldedaten",
		"googleCloudKeyFile": "Google Cloud Schlüsseldateipfad",
		"googleCloudProjectId": "Google Cloud Projekt-ID",
		"googleCloudRegion": "Google Cloud Region",
		"lmStudio": {
			"baseUrl": "Basis-URL (optional)",
			"modelId": "Modell-ID",
			"speculativeDecoding": "Spekulatives Dekodieren aktivieren",
			"draftModelId": "Entwurfsmodell-ID",
			"draftModelDesc": "Das Entwurfsmodell muss aus derselben Modellfamilie stammen, damit das spekulative Dekodieren korrekt funktioniert.",
			"selectDraftModel": "Entwurfsmodell auswählen",
			"noModelsFound": "Keine Entwurfsmodelle gefunden. Bitte stelle sicher, dass LM Studio mit aktiviertem Servermodus läuft.",
			"description": "LM Studio ermöglicht es dir, Modelle lokal auf deinem Computer auszuführen. Eine Anleitung zum Einstieg findest du in ihrem <a>Schnellstart-Guide</a>. Du musst auch die <b>lokale Server</b>-Funktion von LM Studio starten, um es mit dieser Erweiterung zu verwenden. <span>Hinweis:</span> Roo Code verwendet komplexe Prompts und funktioniert am besten mit Claude-Modellen. Weniger leistungsfähige Modelle funktionieren möglicherweise nicht wie erwartet."
		},
		"ollama": {
			"baseUrl": "Basis-URL (optional)",
			"modelId": "Modell-ID",
			"description": "Ollama ermöglicht es dir, Modelle lokal auf deinem Computer auszuführen. Eine Anleitung zum Einstieg findest du im Schnellstart-Guide.",
			"warning": "Hinweis: Roo Code verwendet komplexe Prompts und funktioniert am besten mit Claude-Modellen. Weniger leistungsfähige Modelle funktionieren möglicherweise nicht wie erwartet."
		},
		"unboundApiKey": "Unbound API-Schlüssel",
		"getUnboundApiKey": "Unbound API-Schlüssel erhalten",
		"unboundRefreshModelsSuccess": "Modellliste aktualisiert! Sie können jetzt aus den neuesten Modellen auswählen.",
		"unboundInvalidApiKey": "Ungültiger API-Schlüssel. Bitte überprüfen Sie Ihren API-Schlüssel und versuchen Sie es erneut.",
		"humanRelay": {
			"description": "Es ist kein API-Schlüssel erforderlich, aber der Benutzer muss beim Kopieren und Einfügen der Informationen in den Web-Chat-KI helfen.",
			"instructions": "Während der Verwendung wird ein Dialogfeld angezeigt und die aktuelle Nachricht wird automatisch in die Zwischenablage kopiert. Du musst diese in Web-Versionen von KI (wie ChatGPT oder Claude) einfügen, dann die Antwort der KI zurück in das Dialogfeld kopieren und auf die Bestätigungsschaltfläche klicken."
		},
		"openRouter": {
			"providerRouting": {
				"title": "OpenRouter Anbieter-Routing",
				"description": "OpenRouter leitet Anfragen an die besten verfügbaren Anbieter für dein Modell weiter. Standardmäßig werden Anfragen über die Top-Anbieter lastverteilt, um maximale Verfügbarkeit zu gewährleisten. Du kannst jedoch einen bestimmten Anbieter für dieses Modell auswählen.",
				"learnMore": "Mehr über Anbieter-Routing erfahren"
			}
		},
		"customModel": {
			"capabilities": "Konfiguriere die Fähigkeiten und Preise für dein benutzerdefiniertes OpenAI-kompatibles Modell. Sei vorsichtig bei der Angabe der Modellfähigkeiten, da diese beeinflussen können, wie Roo Code funktioniert.",
			"maxTokens": {
				"label": "Maximale Ausgabe-Tokens",
				"description": "Maximale Anzahl von Tokens, die das Modell in einer Antwort generieren kann. (Geben Sie -1 an, damit der Server die maximalen Tokens festlegt.)"
			},
			"contextWindow": {
				"label": "Kontextfenstergröße",
				"description": "Gesamte Tokens (Eingabe + Ausgabe), die das Modell verarbeiten kann."
			},
			"imageSupport": {
				"label": "Bildunterstützung",
				"description": "Ist dieses Modell in der Lage, Bilder zu verarbeiten und zu verstehen?"
			},
			"computerUse": {
				"label": "Computer-Nutzung",
				"description": "Ist dieses Modell in der Lage, mit einem Browser zu interagieren? (z.B. Claude 3.7 Sonnet)"
			},
			"promptCache": {
				"label": "Prompt-Caching",
				"description": "Ist dieses Modell in der Lage, Prompts zu cachen?"
			},
			"pricing": {
				"input": {
					"label": "Eingabepreis",
					"description": "Kosten pro Million Tokens in der Eingabe/Prompt. Dies beeinflusst die Kosten für das Senden von Kontext und Anweisungen an das Modell."
				},
				"output": {
					"label": "Ausgabepreis",
					"description": "Kosten pro Million Tokens in der Modellantwort. Dies beeinflusst die Kosten für generierte Inhalte und Vervollständigungen."
				},
				"cacheReads": {
					"label": "Cache-Lesepreis",
					"description": "Kosten pro Million Tokens für das Lesen aus dem Cache. Dies ist der Preis, der beim Abrufen einer gecachten Antwort berechnet wird."
				},
				"cacheWrites": {
					"label": "Cache-Schreibpreis",
					"description": "Kosten pro Million Tokens für das Schreiben in den Cache. Dies ist der Preis, der beim ersten Cachen eines Prompts berechnet wird."
				}
			},
			"resetDefaults": "Auf Standardwerte zurücksetzen"
		},
		"rateLimitSeconds": {
			"label": "Ratenbegrenzung",
			"description": "Minimale Zeit zwischen API-Anfragen."
		},
		"consecutiveMistakeLimit": {
			"label": "Fehler- & Wiederholungslimit",
			"description": "Anzahl aufeinanderfolgender Fehler oder wiederholter Aktionen, bevor der Dialog 'Roo hat Probleme' angezeigt wird",
			"unlimitedDescription": "Unbegrenzte Wiederholungen aktiviert (automatisches Fortfahren). Der Dialog wird niemals angezeigt.",
			"warning": "⚠️ Das Setzen auf 0 erlaubt unbegrenzte Wiederholungen, was zu erheblichem API-Verbrauch führen kann"
		},
		"reasoningEffort": {
			"label": "Modell-Denkaufwand",
			"high": "Hoch",
			"medium": "Mittel",
			"low": "Niedrig"
		},
		"setReasoningLevel": "Denkaufwand aktivieren",
		"claudeCode": {
			"pathLabel": "Claude-Code-Pfad",
			"description": "Optionaler Pfad zu Ihrer Claude Code CLI. Standard ist 'claude', wenn nicht festgelegt.",
			"placeholder": "Standard: claude",
			"maxTokensLabel": "Maximale Ausgabe-Tokens",
			"maxTokensDescription": "Maximale Anzahl an Ausgabe-Tokens für Claude Code-Antworten. Standard ist 8000."
		}
	},
	"browser": {
		"enable": {
			"label": "Browser-Tool aktivieren",
			"description": "Wenn aktiviert, kann Roo einen Browser verwenden, um mit Websites zu interagieren, wenn Modelle verwendet werden, die Computer-Nutzung unterstützen. <0>Mehr erfahren</0>"
		},
		"viewport": {
			"label": "Viewport-Größe",
			"description": "Wählen Sie die Viewport-Größe für Browser-Interaktionen. Dies beeinflusst, wie Websites angezeigt und mit ihnen interagiert wird.",
			"options": {
				"largeDesktop": "Großer Desktop (1280x800)",
				"smallDesktop": "Kleiner Desktop (900x600)",
				"tablet": "Tablet (768x1024)",
				"mobile": "Mobil (360x640)"
			}
		},
		"screenshotQuality": {
			"label": "Screenshot-Qualität",
			"description": "Passen Sie die WebP-Qualität von Browser-Screenshots an. Höhere Werte bieten klarere Screenshots, erhöhen aber den Token-Verbrauch."
		},
		"remote": {
			"label": "Remote-Browser-Verbindung verwenden",
			"description": "Verbindung zu einem Chrome-Browser herstellen, der mit aktiviertem Remote-Debugging läuft (--remote-debugging-port=9222).",
			"urlPlaceholder": "Benutzerdefinierte URL (z.B. http://localhost:9222)",
			"testButton": "Verbindung testen",
			"testingButton": "Teste...",
			"instructions": "Geben Sie die DevTools-Protokoll-Host-Adresse ein oder lassen Sie das Feld leer, um Chrome lokale Instanzen automatisch zu erkennen. Die Schaltfläche 'Verbindung testen' versucht die benutzerdefinierte URL, wenn angegeben, oder erkennt automatisch, wenn das Feld leer ist."
		}
	},
	"checkpoints": {
		"enable": {
			"label": "Automatische Kontrollpunkte aktivieren",
			"description": "Wenn aktiviert, erstellt Roo automatisch Kontrollpunkte während der Aufgabenausführung, was die Überprüfung von Änderungen oder die Rückkehr zu früheren Zuständen erleichtert. <0>Mehr erfahren</0>"
		}
	},
	"notifications": {
		"sound": {
			"label": "Soundeffekte aktivieren",
			"description": "Wenn aktiviert, spielt Roo Soundeffekte für Benachrichtigungen und Ereignisse ab.",
			"volumeLabel": "Lautstärke"
		},
		"tts": {
			"label": "Text-zu-Sprache aktivieren",
			"description": "Wenn aktiviert, liest Roo seine Antworten mit Text-zu-Sprache laut vor.",
			"speedLabel": "Geschwindigkeit"
		}
	},
	"contextManagement": {
		"description": "Steuern Sie, welche Informationen im KI-Kontextfenster enthalten sind, was den Token-Verbrauch und die Antwortqualität beeinflusst",
		"autoCondenseContextPercent": {
			"label": "Schwellenwert für intelligente Kontextkomprimierung",
			"description": "Wenn das Kontextfenster diesen Schwellenwert erreicht, wird Roo es automatisch komprimieren."
		},
		"condensingApiConfiguration": {
			"label": "API-Konfiguration für Kontextkomprimierung",
			"description": "Wählen Sie, welche API-Konfiguration für Kontextkomprimierungsoperationen verwendet werden soll. Lassen Sie unausgewählt, um die aktuelle aktive Konfiguration zu verwenden.",
			"useCurrentConfig": "Aktuelle Konfiguration verwenden"
		},
		"customCondensingPrompt": {
			"label": "Benutzerdefinierter Kontextkomprimierungs-Prompt",
			"description": "Passen Sie den System-Prompt an, der für die Kontextkomprimierung verwendet wird. Lassen Sie leer, um den Standard-Prompt zu verwenden.",
			"placeholder": "Geben Sie hier Ihren benutzerdefinierten Komprimierungs-Prompt ein...\n\nSie können die gleiche Struktur wie der Standard-Prompt verwenden:\n- Vorherige Konversation\n- Aktuelle Arbeit\n- Wichtige technische Konzepte\n- Relevante Dateien und Code\n- Problemlösung\n- Ausstehende Aufgaben und nächste Schritte",
			"reset": "Auf Standard zurücksetzen",
			"hint": "Leer = Standard-Prompt verwenden"
		},
		"autoCondenseContext": {
			"name": "Intelligente Kontextkomprimierung automatisch auslösen",
			"description": "Wenn aktiviert, wird Roo automatisch den Kontext komprimieren, wenn der Schwellenwert erreicht wird. Wenn deaktiviert, können Sie die Kontextkomprimierung weiterhin manuell auslösen."
		},
		"openTabs": {
			"label": "Geöffnete Tabs Kontextlimit",
			"description": "Maximale Anzahl von geöffneten VSCode-Tabs, die im Kontext enthalten sein sollen. Höhere Werte bieten mehr Kontext, erhöhen aber den Token-Verbrauch."
		},
		"workspaceFiles": {
			"label": "Workspace-Dateien Kontextlimit",
			"description": "Maximale Anzahl von Dateien, die in den Details des aktuellen Arbeitsverzeichnisses enthalten sein sollen. Höhere Werte bieten mehr Kontext, erhöhen aber den Token-Verbrauch."
		},
		"rooignore": {
			"label": ".rooignore-Dateien in Listen und Suchen anzeigen",
			"description": "Wenn aktiviert, werden Dateien, die mit Mustern in .rooignore übereinstimmen, in Listen mit einem Schlosssymbol angezeigt. Wenn deaktiviert, werden diese Dateien vollständig aus Dateilisten und Suchen ausgeblendet."
		},
		"maxConcurrentFileReads": {
			"label": "Concurrent file reads limit",
			"description": "Maximum number of files the 'read_file' tool can process concurrently. Higher values may speed up reading multiple small files but increase memory usage."
		},
		"maxReadFile": {
			"label": "Schwellenwert für automatische Dateilesekürzung",
			"description": "Roo liest diese Anzahl von Zeilen, wenn das Modell keine Start-/Endwerte angibt. Wenn diese Zahl kleiner als die Gesamtzahl der Zeilen ist, erstellt Roo einen Zeilennummernindex der Codedefinitionen. Spezialfälle: -1 weist Roo an, die gesamte Datei zu lesen (ohne Indexierung), und 0 weist an, keine Zeilen zu lesen und nur Zeilenindizes für minimalen Kontext bereitzustellen. Niedrigere Werte minimieren die anfängliche Kontextnutzung und ermöglichen präzise nachfolgende Zeilenbereich-Lesungen. Explizite Start-/End-Anfragen sind von dieser Einstellung nicht begrenzt.",
			"lines": "Zeilen",
			"always_full_read": "Immer die gesamte Datei lesen"
		},
		"condensingThreshold": {
			"label": "Schwellenwert für Kontextkomprimierung",
			"selectProfile": "Profil für Schwellenwert konfigurieren",
			"defaultProfile": "Globaler Standard (alle Profile)",
			"defaultDescription": "Wenn der Kontext diesen Prozentsatz erreicht, wird er automatisch für alle Profile komprimiert, es sei denn, sie haben benutzerdefinierte Einstellungen",
			"profileDescription": "Benutzerdefinierter Schwellenwert nur für dieses Profil (überschreibt globalen Standard)",
			"inheritDescription": "Dieses Profil erbt den globalen Standard-Schwellenwert ({{threshold}}%)",
			"usesGlobal": "(verwendet global {{threshold}}%)"
		}
	},
	"terminal": {
		"basic": {
			"label": "Terminal-Einstellungen: Grundlegend",
			"description": "Grundlegende Terminal-Einstellungen"
		},
		"advanced": {
			"label": "Terminal-Einstellungen: Erweitert",
			"description": "Die folgenden Optionen erfordern möglicherweise einen Terminal-Neustart, um die Einstellung zu übernehmen."
		},
		"outputLineLimit": {
			"label": "Terminal-Ausgabelimit",
			"description": "Maximale Anzahl von Zeilen, die in der Terminal-Ausgabe bei der Ausführung von Befehlen enthalten sein sollen. Bei Überschreitung werden Zeilen aus der Mitte entfernt, wodurch Token gespart werden. <0>Mehr erfahren</0>"
		},
		"shellIntegrationTimeout": {
			"label": "Terminal-Shell-Integrationszeit-Limit",
			"description": "Maximale Wartezeit für die Shell-Integration, bevor Befehle ausgeführt werden. Für Benutzer mit langen Shell-Startzeiten musst du diesen Wert möglicherweise erhöhen, wenn du Fehler vom Typ \"Shell Integration Unavailable\" im Terminal siehst. <0>Mehr erfahren</0>"
		},
		"shellIntegrationDisabled": {
			"label": "Terminal-Shell-Integration deaktivieren",
			"description": "Aktiviere dies, wenn Terminalbefehle nicht korrekt funktionieren oder du Fehler wie 'Shell Integration Unavailable' siehst. Dies verwendet eine einfachere Methode zur Ausführung von Befehlen und umgeht einige erweiterte Terminalfunktionen. <0>Mehr erfahren</0>"
		},
		"commandDelay": {
			"label": "Terminal-Befehlsverzögerung",
			"description": "Verzögerung in Millisekunden, die nach der Befehlsausführung hinzugefügt wird. Die Standardeinstellung von 0 deaktiviert die Verzögerung vollständig. Dies kann dazu beitragen, dass die Befehlsausgabe in Terminals mit Timing-Problemen vollständig erfasst wird. In den meisten Terminals wird dies durch Setzen von `PROMPT_COMMAND='sleep N'` und Powershell fügt `start-sleep` am Ende jedes Befehls hinzu. Ursprünglich war dies eine Lösung für VSCode-Bug#237208 und ist möglicherweise nicht mehr erforderlich. <0>Mehr erfahren</0>"
		},
		"compressProgressBar": {
			"label": "Fortschrittsbalken-Ausgabe komprimieren",
			"description": "Wenn aktiviert, verarbeitet diese Option Terminal-Ausgaben mit Wagenrücklaufzeichen (\\r), um zu simulieren, wie ein echtes Terminal Inhalte anzeigen würde. Dies entfernt Zwischenzustände von Fortschrittsbalken und behält nur den Endzustand bei, wodurch Kontextraum für relevantere Informationen gespart wird. <0>Mehr erfahren</0>"
		},
		"powershellCounter": {
			"label": "PowerShell-Zähler-Workaround aktivieren",
			"description": "Wenn aktiviert, fügt einen Zähler zu PowerShell-Befehlen hinzu, um die korrekte Befehlsausführung sicherzustellen. Dies hilft bei PowerShell-Terminals, die Probleme mit der Ausgabeerfassung haben könnten. <0>Mehr erfahren</0>"
		},
		"zshClearEolMark": {
			"label": "ZSH-Zeilenende-Markierung löschen",
			"description": "Wenn aktiviert, wird die ZSH-Zeilenende-Markierung durch Setzen von PROMPT_EOL_MARK='' gelöscht. Dies verhindert Probleme bei der Interpretation der Befehlsausgabe, wenn diese mit Sonderzeichen wie '%' endet. <0>Mehr erfahren</0>"
		},
		"zshOhMy": {
			"label": "Oh My Zsh-Integration aktivieren",
			"description": "Wenn aktiviert, wird ITERM_SHELL_INTEGRATION_INSTALLED=Yes gesetzt, um die Shell-Integrationsfunktionen von Oh My Zsh zu aktivieren. Das Anwenden dieser Einstellung erfordert möglicherweise einen Neustart der IDE. <0>Mehr erfahren</0>"
		},
		"zshP10k": {
			"label": "Powerlevel10k-Integration aktivieren",
			"description": "Wenn aktiviert, wird POWERLEVEL9K_INSTANT_PROMPT=quiet gesetzt, um die Powerlevel10k-Integration zu aktivieren. Dies kann die Leistung verbessern, indem der Prompt sofort angezeigt wird. <0>Mehr erfahren</0>"
		},
		"zdotdir": {
			"label": "ZDOTDIR Handhabung aktivieren",
			"description": "Wenn aktiviert, wird ein temporäres Verzeichnis für ZDOTDIR erstellt, um die Zsh-Shell-Integration ordnungsgemäß zu handhaben. Dies stellt sicher, dass die VSCode-Shell-Integration mit Zsh korrekt funktioniert, während deine Zsh-Konfiguration erhalten bleibt. <0>Mehr erfahren</0>"
		},
		"inheritEnv": {
			"label": "Umgebungsvariablen erben",
			"description": "Wenn aktiviert, erbt das Terminal Umgebungsvariablen aus dem übergeordneten Prozess von VSCode, wie z.B. benutzerdefinierte Shell-Integrationseinstellungen. Dies schaltet direkt die globale VSCode-Einstellung `terminal.integrated.inheritEnv` um. <0>Mehr erfahren</0>"
		}
	},
	"advancedSettings": {
		"title": "Erweiterte Einstellungen"
	},
	"advanced": {
		"diff": {
			"label": "Bearbeitung durch Diffs aktivieren",
			"description": "Wenn aktiviert, kann Roo Dateien schneller bearbeiten und lehnt automatisch abgeschnittene vollständige Dateischreibvorgänge ab. Funktioniert am besten mit dem neuesten Claude 3.7 Sonnet-Modell.",
			"strategy": {
				"label": "Diff-Strategie",
				"options": {
					"standard": "Standard (Einzelblock)",
					"multiBlock": "Experimentell: Mehrblock-Diff",
					"unified": "Experimentell: Einheitliches Diff"
				},
				"descriptions": {
					"standard": "Die Standard-Diff-Strategie wendet Änderungen jeweils auf einen einzelnen Codeblock an.",
					"unified": "Die einheitliche Diff-Strategie wendet mehrere Ansätze zur Anwendung von Diffs an und wählt den besten Ansatz.",
					"multiBlock": "Die Mehrblock-Diff-Strategie ermöglicht das Aktualisieren mehrerer Codeblöcke in einer Datei in einer Anfrage."
				}
			},
			"matchPrecision": {
				"label": "Übereinstimmungspräzision",
				"description": "Dieser Schieberegler steuert, wie genau Codeabschnitte bei der Anwendung von Diffs übereinstimmen müssen. Niedrigere Werte ermöglichen eine flexiblere Übereinstimmung, erhöhen aber das Risiko falscher Ersetzungen. Verwenden Sie Werte unter 100 % mit äußerster Vorsicht."
			}
		}
	},
	"experimental": {
		"DIFF_STRATEGY_UNIFIED": {
			"name": "Experimentelle einheitliche Diff-Strategie verwenden",
			"description": "Aktiviere die experimentelle einheitliche Diff-Strategie. Diese Strategie könnte die Anzahl der durch Modellfehler verursachten Wiederholungsversuche reduzieren, kann aber zu unerwartetem Verhalten oder falschen Bearbeitungen führen. Aktiviere sie nur, wenn du die Risiken verstehst und bereit bist, alle Änderungen sorgfältig zu überprüfen."
		},
		"SEARCH_AND_REPLACE": {
			"name": "Experimentelles Such- und Ersetzungswerkzeug verwenden",
			"description": "Aktiviere das experimentelle Such- und Ersetzungswerkzeug, mit dem Roo mehrere Instanzen eines Suchbegriffs in einer Anfrage ersetzen kann."
		},
		"INSERT_BLOCK": {
			"name": "Experimentelles Inhalts-Einfügewerkzeug verwenden",
			"description": "Aktiviere das experimentelle Inhalts-Einfügewerkzeug, mit dem Roo Inhalte an bestimmten Zeilennummern einfügen kann, ohne einen Diff erstellen zu müssen."
		},
		"POWER_STEERING": {
			"name": "Experimentellen \"Power Steering\"-Modus verwenden",
			"description": "Wenn aktiviert, erinnert Roo das Modell häufiger an die Details seiner aktuellen Modusdefinition. Dies führt zu einer stärkeren Einhaltung von Rollendefinitionen und benutzerdefinierten Anweisungen, verbraucht aber mehr Token pro Nachricht."
		},
		"CONCURRENT_FILE_READS": {
			"name": "Gleichzeitiges Lesen von Dateien aktivieren",
			"description": "Wenn aktiviert, kann Roo mehrere Dateien in einer einzigen Anfrage lesen. Wenn deaktiviert, muss Roo Dateien einzeln lesen. Das Deaktivieren kann hilfreich sein, wenn mit weniger fähigen Modellen gearbeitet wird oder wenn du mehr Kontrolle über den Dateizugriff haben möchtest."
		},
		"MULTI_SEARCH_AND_REPLACE": {
			"name": "Experimentelles Multi-Block-Diff-Tool verwenden",
			"description": "Wenn aktiviert, wird Roo das Multi-Block-Diff-Tool verwenden. Dies wird versuchen, mehrere Codeblöcke in der Datei in einer Anfrage zu aktualisieren."
		},
		"MARKETPLACE": {
			"name": "Marktplatz aktivieren",
			"description": "Wenn aktiviert, können Sie MCPs und benutzerdefinierte Modi aus dem Marketplace installieren."
		},
		"MULTI_FILE_APPLY_DIFF": {
			"name": "Gleichzeitige Dateibearbeitungen aktivieren",
			"description": "Wenn aktiviert, kann Roo mehrere Dateien in einer einzigen Anfrage bearbeiten. Wenn deaktiviert, muss Roo Dateien einzeln bearbeiten. Das Deaktivieren kann hilfreich sein, wenn mit weniger fähigen Modellen gearbeitet wird oder wenn du mehr Kontrolle über Dateiänderungen haben möchtest."
		}
	},
	"promptCaching": {
		"label": "Prompt-Caching deaktivieren",
		"description": "Wenn aktiviert, wird Roo für dieses Modell kein Prompt-Caching verwenden."
	},
	"temperature": {
		"useCustom": "Benutzerdefinierte Temperatur verwenden",
		"description": "Steuert die Zufälligkeit der Modellantworten.",
		"rangeDescription": "Höhere Werte machen die Ausgabe zufälliger, niedrigere Werte machen sie deterministischer."
	},
	"modelInfo": {
		"supportsImages": "Unterstützt Bilder",
		"noImages": "Unterstützt keine Bilder",
		"supportsComputerUse": "Unterstützt Computernutzung",
		"noComputerUse": "Unterstützt keine Computernutzung",
		"supportsPromptCache": "Unterstützt Prompt-Cache",
		"noPromptCache": "Unterstützt keinen Prompt-Cache",
		"maxOutput": "Maximale Ausgabe",
		"inputPrice": "Eingabepreis",
		"outputPrice": "Ausgabepreis",
		"cacheReadsPrice": "Cache-Lesepreis",
		"cacheWritesPrice": "Cache-Schreibpreis",
		"enableStreaming": "Streaming aktivieren",
		"enableR1Format": "R1-Modellparameter aktivieren",
		"enableR1FormatTips": "Muss bei Verwendung von R1-Modellen wie QWQ aktiviert werden, um 400er-Fehler zu vermeiden",
		"useAzure": "Azure verwenden",
		"azureApiVersion": "Azure API-Version festlegen",
		"gemini": {
			"freeRequests": "* Kostenlos bis zu {{count}} Anfragen pro Minute. Danach hängt die Abrechnung von der Prompt-Größe ab.",
			"pricingDetails": "Weitere Informationen finden Sie unter Preisdetails.",
			"billingEstimate": "* Die Abrechnung ist eine Schätzung - die genauen Kosten hängen von der Prompt-Größe ab."
		}
	},
	"modelPicker": {
		"automaticFetch": "Die Erweiterung ruft automatisch die neueste Liste der auf <serviceLink>{{serviceName}}</serviceLink> verfügbaren Modelle ab. Wenn du dir nicht sicher bist, welches Modell du wählen sollst, funktioniert Roo Code am besten mit <defaultModelLink>{{defaultModelId}}</defaultModelLink>. Du kannst auch versuchen, nach \"kostenlos\" zu suchen, um die derzeit verfügbaren kostenlosen Optionen zu finden.",
		"label": "Modell",
		"searchPlaceholder": "Suchen",
		"noMatchFound": "Keine Übereinstimmung gefunden",
		"useCustomModel": "Benutzerdefiniert verwenden: {{modelId}}"
	},
	"footer": {
		"feedback": "Wenn du Fragen oder Feedback hast, kannst du gerne ein Issue auf <githubLink>github.com/RooCodeInc/Roo-Code</githubLink> eröffnen oder <redditLink>reddit.com/r/RooCode</redditLink> oder <discordLink>discord.gg/roocode</discordLink> beitreten",
		"telemetry": {
			"label": "Anonyme Fehler- und Nutzungsberichte zulassen",
			"description": "Hilf mit, Roo Code zu verbessern, indem du anonyme Nutzungsdaten und Fehlerberichte sendest. Es werden niemals Code, Prompts oder persönliche Informationen gesendet (es sei denn, du verbindest dich mit Roo Code Cloud). Weitere Einzelheiten findest du in unserer <privacyLink>Datenschutzrichtlinie</privacyLink>."
		},
		"settings": {
			"import": "Importieren",
			"export": "Exportieren",
			"reset": "Zurücksetzen"
		}
	},
	"thinkingBudget": {
		"maxTokens": "Max Tokens",
		"maxThinkingTokens": "Max Thinking Tokens"
	},
	"validation": {
		"apiKey": "Du musst einen gültigen API-Schlüssel angeben.",
		"awsRegion": "Du musst eine Region für die Verwendung mit Amazon Bedrock auswählen.",
		"googleCloud": "Du musst eine gültige Google Cloud Projekt-ID und Region angeben.",
		"modelId": "Du musst eine gültige Modell-ID angeben.",
		"modelSelector": "Du musst einen gültigen Modellselektor angeben.",
		"openAi": "Du musst eine gültige Basis-URL, einen API-Schlüssel und eine Modell-ID angeben.",
		"arn": {
			"invalidFormat": "Ungültiges ARN-Format. Bitte überprüfe die Formatanforderungen.",
			"regionMismatch": "Warnung: Die Region in deiner ARN ({{arnRegion}}) stimmt nicht mit deiner ausgewählten Region ({{region}}) überein. Dies kann zu Zugriffsproblemen führen. Der Anbieter wird die Region aus der ARN verwenden."
		},
		"modelAvailability": "Die von dir angegebene Modell-ID ({{modelId}}) ist nicht verfügbar. Bitte wähle ein anderes Modell.",
		"providerNotAllowed": "Anbieter '{{provider}}' ist von deiner Organisation nicht erlaubt",
		"modelNotAllowed": "Modell '{{model}}' ist für Anbieter '{{provider}}' von deiner Organisation nicht erlaubt",
		"profileInvalid": "Dieses Profil enthält einen Anbieter oder ein Modell, das von deiner Organisation nicht erlaubt ist"
	},
	"placeholders": {
		"apiKey": "API-Schlüssel eingeben...",
		"profileName": "Profilnamen eingeben",
		"accessKey": "Zugriffsschlüssel eingeben...",
		"secretKey": "Geheimschlüssel eingeben...",
		"sessionToken": "Sitzungstoken eingeben...",
		"credentialsJson": "Anmeldeinformationen JSON eingeben...",
		"keyFilePath": "Schlüsseldateipfad eingeben...",
		"projectId": "Projekt-ID eingeben...",
		"customArn": "ARN eingeben (z.B. arn:aws:bedrock:us-east-1:123456789012:foundation-model/my-model)",
		"baseUrl": "Basis-URL eingeben...",
		"modelId": {
			"lmStudio": "z.B. meta-llama-3.1-8b-instruct",
			"lmStudioDraft": "z.B. lmstudio-community/llama-3.2-1b-instruct",
			"ollama": "z.B. llama3.1"
		},
		"numbers": {
			"maxTokens": "z.B. 4096",
			"contextWindow": "z.B. 128000",
			"inputPrice": "z.B. 0.0001",
			"outputPrice": "z.B. 0.0002",
			"cacheWritePrice": "z.B. 0.00005"
		}
	},
	"defaults": {
		"ollamaUrl": "Standard: http://localhost:11434",
		"lmStudioUrl": "Standard: http://localhost:1234",
		"geminiUrl": "Standard: https://generativelanguage.googleapis.com"
	},
	"labels": {
		"customArn": "Benutzerdefinierte ARN",
		"useCustomArn": "Benutzerdefinierte ARN verwenden..."
	},
	"includeMaxOutputTokens": "Maximale Ausgabe-Tokens einbeziehen",
	"includeMaxOutputTokensDescription": "Senden Sie den Parameter für maximale Ausgabe-Tokens in API-Anfragen. Einige Anbieter unterstützen dies möglicherweise nicht."
}<|MERGE_RESOLUTION|>--- conflicted
+++ resolved
@@ -193,7 +193,6 @@
 			"description": "Automatisch so viele API-Anfragen stellen, bevor du um die Erlaubnis gebeten wirst, mit der Aufgabe fortzufahren.",
 			"unlimited": "Unbegrenzt"
 		},
-<<<<<<< HEAD
 		"timeout": {
 			"label": "Zeitüberschreitung",
 			"description": "Konfiguriere, wie Roo mit Tool-Operationen umgeht, die ihre Zeitlimits überschreiten",
@@ -205,10 +204,8 @@
 				"label": "Tool-Ausführungszeitlimit (ms)",
 				"description": "Maximale Wartezeit für Tool-Operationen, bevor die Zeitüberschreitungsbehandlung ausgelöst wird (1000-1800000ms)"
 			}
-		}
-=======
+		},
 		"selectOptionsFirst": "Wähle mindestens eine Option unten aus, um die automatische Genehmigung zu aktivieren"
->>>>>>> 6cf376f8
 	},
 	"providers": {
 		"providerDocumentation": "{{provider}}-Dokumentation",
