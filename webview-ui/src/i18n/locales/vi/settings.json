{
	"common": {
		"save": "Lưu",
		"done": "Hoàn thành",
		"cancel": "Hủy",
		"reset": "Đặt lại",
		"select": "Chọn",
		"add": "Thêm tiêu đề",
		"remove": "Xóa"
	},
	"header": {
		"title": "Cài đặt",
		"saveButtonTooltip": "Lưu thay đổi",
		"nothingChangedTooltip": "Không có gì thay đổi",
		"doneButtonTooltip": "Hủy thay đổi chưa lưu và đóng bảng cài đặt"
	},
	"unsavedChangesDialog": {
		"title": "Thay đổi chưa lưu",
		"description": "Bạn có muốn hủy thay đổi và tiếp tục không?",
		"cancelButton": "Hủy",
		"discardButton": "Hủy thay đổi"
	},
	"sections": {
		"providers": "Nhà cung cấp",
		"autoApprove": "Phê duyệt",
		"browser": "Trình duyệt",
		"checkpoints": "Điểm kiểm tra",
		"notifications": "Thông báo",
		"contextManagement": "Ngữ cảnh",
		"terminal": "Terminal",
		"prompts": "Lời nhắc",
		"experimental": "Thử nghiệm",
		"language": "Ngôn ngữ",
		"about": "Giới thiệu",
		"diagnostics": "Diagnostics"
	},
	"prompts": {
		"description": "Cấu hình các lời nhắc hỗ trợ được sử dụng cho các hành động nhanh như cải thiện lời nhắc, giải thích mã và khắc phục sự cố. Những lời nhắc này giúp Roo cung cấp hỗ trợ tốt hơn cho các tác vụ phát triển phổ biến."
	},
	"codeIndex": {
		"title": "Lập chỉ mục mã nguồn",
		"enableLabel": "Bật lập chỉ mục mã nguồn",
		"enableDescription": "<0>Lập chỉ mục mã nguồn</0> là một tính năng thử nghiệm tạo ra chỉ mục tìm kiếm ngữ nghĩa cho dự án của bạn bằng cách sử dụng AI embeddings. Điều này cho phép Roo Code hiểu rõ hơn và điều hướng các codebase lớn bằng cách tìm mã liên quan dựa trên ý nghĩa thay vì chỉ từ khóa.",
		"providerLabel": "Nhà cung cấp nhúng",
		"selectProviderPlaceholder": "Chọn nhà cung cấp",
		"openaiProvider": "OpenAI",
		"ollamaProvider": "Ollama",
		"openaiCompatibleProvider": "Tương thích OpenAI",
		"openaiCompatibleBaseUrlLabel": "URL cơ sở:",
		"openaiCompatibleApiKeyLabel": "Khóa API:",
		"openaiCompatibleModelDimensionLabel": "Kích thước Embedding:",
		"openaiCompatibleModelDimensionPlaceholder": "vd., 1536",
		"openaiCompatibleModelDimensionDescription": "Kích thước embedding (kích thước đầu ra) cho mô hình của bạn. Kiểm tra tài liệu của nhà cung cấp để biết giá trị này. Giá trị phổ biến: 384, 768, 1536, 3072.",
		"openaiKeyLabel": "Khóa OpenAI:",
		"modelLabel": "Mô hình",
		"selectModelPlaceholder": "Chọn mô hình",
		"ollamaUrlLabel": "URL Ollama:",
		"qdrantUrlLabel": "URL Qdrant",
		"qdrantKeyLabel": "Khóa Qdrant:",
		"startIndexingButton": "Bắt đầu lập chỉ mục",
		"clearIndexDataButton": "Xóa dữ liệu chỉ mục",
		"unsavedSettingsMessage": "Vui lòng lưu cài đặt của bạn trước khi bắt đầu quá trình lập chỉ mục.",
		"clearDataDialog": {
			"title": "Bạn có chắc không?",
			"description": "Hành động này không thể hoàn tác. Điều này sẽ xóa vĩnh viễn dữ liệu chỉ mục mã nguồn của bạn.",
			"cancelButton": "Hủy",
			"confirmButton": "Xóa dữ liệu"
		}
	},
	"autoApprove": {
		"description": "Cho phép Roo tự động thực hiện các hoạt động mà không cần phê duyệt. Chỉ bật những cài đặt này nếu bạn hoàn toàn tin tưởng AI và hiểu rõ các rủi ro bảo mật liên quan.",
		"readOnly": {
			"label": "Đọc",
			"description": "Khi được bật, Roo sẽ tự động xem nội dung thư mục và đọc tệp mà không yêu cầu bạn nhấp vào nút Phê duyệt.",
			"outsideWorkspace": {
				"label": "Bao gồm các tệp ngoài không gian làm việc",
				"description": "Cho phép Roo đọc các tệp bên ngoài không gian làm việc hiện tại mà không yêu cầu phê duyệt."
			}
		},
		"write": {
			"label": "Ghi",
			"description": "Tự động tạo và chỉnh sửa tệp mà không cần phê duyệt",
			"delayLabel": "Trì hoãn sau khi ghi để cho phép chẩn đoán phát hiện các vấn đề tiềm ẩn",
			"outsideWorkspace": {
				"label": "Bao gồm các tệp ngoài không gian làm việc",
				"description": "Cho phép Roo tạo và chỉnh sửa các tệp bên ngoài không gian làm việc hiện tại mà không yêu cầu phê duyệt."
			},
			"protected": {
				"label": "Bao gồm các tệp được bảo vệ",
				"description": "Cho phép Roo tạo và chỉnh sửa các tệp được bảo vệ (như .rooignore và các tệp cấu hình .roo/) mà không yêu cầu phê duyệt."
			}
		},
		"browser": {
			"label": "Trình duyệt",
			"description": "Tự động thực hiện các hành động trình duyệt mà không cần phê duyệt. Lưu ý: Chỉ áp dụng khi mô hình hỗ trợ sử dụng máy tính"
		},
		"retry": {
			"label": "Thử lại",
			"description": "Tự động thử lại các yêu cầu API thất bại khi máy chủ trả về phản hồi lỗi",
			"delayLabel": "Trì hoãn trước khi thử lại yêu cầu"
		},
		"mcp": {
			"label": "MCP",
			"description": "Bật tự động phê duyệt các công cụ MCP riêng lẻ trong chế độ xem Máy chủ MCP (yêu cầu cả cài đặt này và hộp kiểm \"Luôn cho phép\" của công cụ)"
		},
		"modeSwitch": {
			"label": "Chế độ",
			"description": "Tự động chuyển đổi giữa các chế độ khác nhau mà không cần phê duyệt"
		},
		"subtasks": {
			"label": "Công việc phụ",
			"description": "Cho phép tạo và hoàn thành các công việc phụ mà không cần phê duyệt"
		},
		"execute": {
			"label": "Thực thi",
			"description": "Tự động thực thi các lệnh terminal được phép mà không cần phê duyệt",
			"allowedCommands": "Các lệnh tự động thực thi được phép",
			"allowedCommandsDescription": "Tiền tố lệnh có thể được tự động thực thi khi \"Luôn phê duyệt các hoạt động thực thi\" được bật. Thêm * để cho phép tất cả các lệnh (sử dụng cẩn thận).",
			"commandPlaceholder": "Nhập tiền tố lệnh (ví dụ: 'git ')",
			"addButton": "Thêm"
		},
		"apiRequestLimit": {
			"title": "Số lượng yêu cầu tối đa",
			"description": "Tự động thực hiện số lượng API request này trước khi yêu cầu phê duyệt để tiếp tục với nhiệm vụ.",
			"unlimited": "Không giới hạn"
		}
	},
	"providers": {
		"providerDocumentation": "Tài liệu {{provider}}",
		"configProfile": "Hồ sơ cấu hình",
		"description": "Lưu các cấu hình API khác nhau để nhanh chóng chuyển đổi giữa các nhà cung cấp và cài đặt.",
		"apiProvider": "Nhà cung cấp API",
		"model": "Mẫu",
		"nameEmpty": "Tên không được để trống",
		"nameExists": "Đã tồn tại một hồ sơ với tên này",
		"deleteProfile": "Xóa hồ sơ",
		"invalidArnFormat": "Định dạng ARN không hợp lệ. Vui lòng kiểm tra các ví dụ ở trên.",
		"enterNewName": "Nhập tên mới",
		"addProfile": "Thêm hồ sơ",
		"renameProfile": "Đổi tên hồ sơ",
		"newProfile": "Hồ sơ cấu hình mới",
		"enterProfileName": "Nhập tên hồ sơ",
		"createProfile": "Tạo hồ sơ",
		"cannotDeleteOnlyProfile": "Không thể xóa hồ sơ duy nhất",
		"searchPlaceholder": "Tìm kiếm hồ sơ",
		"noMatchFound": "Không tìm thấy hồ sơ phù hợp",
		"vscodeLmDescription": "API Mô hình Ngôn ngữ VS Code cho phép bạn chạy các mô hình được cung cấp bởi các tiện ích mở rộng khác của VS Code (bao gồm nhưng không giới hạn ở GitHub Copilot). Cách dễ nhất để bắt đầu là cài đặt các tiện ích mở rộng Copilot và Copilot Chat từ VS Code Marketplace.",
		"awsCustomArnUse": "Nhập một ARN Amazon Bedrock hợp lệ cho mô hình bạn muốn sử dụng. Ví dụ về định dạng:",
		"awsCustomArnDesc": "Đảm bảo rằng vùng trong ARN khớp với vùng AWS đã chọn ở trên.",
		"openRouterApiKey": "Khóa API OpenRouter",
		"getOpenRouterApiKey": "Lấy khóa API OpenRouter",
		"apiKeyStorageNotice": "Khóa API được lưu trữ an toàn trong Bộ lưu trữ bí mật của VSCode",
		"glamaApiKey": "Khóa API Glama",
		"getGlamaApiKey": "Lấy khóa API Glama",
		"useCustomBaseUrl": "Sử dụng URL cơ sở tùy chỉnh",
		"useReasoning": "Bật lý luận",
		"useHostHeader": "Sử dụng tiêu đề Host tùy chỉnh",
		"useLegacyFormat": "Sử dụng định dạng API OpenAI cũ",
		"customHeaders": "Tiêu đề tùy chỉnh",
		"headerName": "Tên tiêu đề",
		"headerValue": "Giá trị tiêu đề",
		"noCustomHeaders": "Chưa có tiêu đề tùy chỉnh nào được định nghĩa. Nhấp vào nút + để thêm.",
		"requestyApiKey": "Khóa API Requesty",
		"refreshModels": {
			"label": "Làm mới mô hình",
			"hint": "Vui lòng mở lại cài đặt để xem các mô hình mới nhất.",
			"loading": "Đang làm mới danh sách mô hình...",
			"success": "Danh sách mô hình đã được làm mới thành công!",
			"error": "Không thể làm mới danh sách mô hình. Vui lòng thử lại."
		},
		"getRequestyApiKey": "Lấy khóa API Requesty",
		"openRouterTransformsText": "Nén lời nhắc và chuỗi tin nhắn theo kích thước ngữ cảnh (<a>OpenRouter Transforms</a>)",
		"anthropicApiKey": "Khóa API Anthropic",
		"getAnthropicApiKey": "Lấy khóa API Anthropic",
		"anthropicUseAuthToken": "Truyền khóa API Anthropic dưới dạng tiêu đề Authorization thay vì X-Api-Key",
		"chutesApiKey": "Khóa API Chutes",
		"getChutesApiKey": "Lấy khóa API Chutes",
		"deepSeekApiKey": "Khóa API DeepSeek",
		"getDeepSeekApiKey": "Lấy khóa API DeepSeek",
		"geminiApiKey": "Khóa API Gemini",
		"getGroqApiKey": "Lấy khóa API Groq",
		"groqApiKey": "Khóa API Groq",
		"getGeminiApiKey": "Lấy khóa API Gemini",
		"openAiApiKey": "Khóa API OpenAI",
		"apiKey": "Khóa API",
		"openAiBaseUrl": "URL cơ sở",
		"getOpenAiApiKey": "Lấy khóa API OpenAI",
		"mistralApiKey": "Khóa API Mistral",
		"getMistralApiKey": "Lấy khóa API Mistral / Codestral",
		"codestralBaseUrl": "URL cơ sở Codestral (Tùy chọn)",
		"codestralBaseUrlDesc": "Đặt URL thay thế cho mô hình Codestral.",
		"xaiApiKey": "Khóa API xAI",
		"getXaiApiKey": "Lấy khóa API xAI",
		"litellmApiKey": "Khóa API LiteLLM",
		"litellmBaseUrl": "URL cơ sở LiteLLM",
		"awsCredentials": "Thông tin xác thực AWS",
		"awsProfile": "Hồ sơ AWS",
		"awsProfileName": "Tên hồ sơ AWS",
		"awsAccessKey": "Khóa truy cập AWS",
		"awsSecretKey": "Khóa bí mật AWS",
		"awsSessionToken": "Token phiên AWS",
		"awsRegion": "Vùng AWS",
		"awsCrossRegion": "Sử dụng suy luận liên vùng",
		"awsBedrockVpc": {
			"useCustomVpcEndpoint": "Sử dụng điểm cuối VPC tùy chỉnh",
			"vpcEndpointUrlPlaceholder": "Nhập URL điểm cuối VPC (tùy chọn)",
			"examples": "Ví dụ:"
		},
		"enablePromptCaching": "Bật bộ nhớ đệm lời nhắc",
		"enablePromptCachingTitle": "Bật bộ nhớ đệm lời nhắc để cải thiện hiệu suất và giảm chi phí cho các mô hình được hỗ trợ.",
		"cacheUsageNote": "Lưu ý: Nếu bạn không thấy việc sử dụng bộ nhớ đệm, hãy thử chọn một mô hình khác và sau đó chọn lại mô hình mong muốn của bạn.",
		"vscodeLmModel": "Mô hình ngôn ngữ",
		"vscodeLmWarning": "Lưu ý: Đây là tích hợp thử nghiệm và hỗ trợ nhà cung cấp có thể khác nhau. Nếu bạn nhận được lỗi về mô hình không được hỗ trợ, đó là vấn đề từ phía nhà cung cấp.",
		"googleCloudSetup": {
			"title": "Để sử dụng Google Cloud Vertex AI, bạn cần:",
			"step1": "1. Tạo tài khoản Google Cloud, kích hoạt Vertex AI API và kích hoạt các mô hình Claude mong muốn.",
			"step2": "2. Cài đặt Google Cloud CLI và cấu hình thông tin xác thực mặc định của ứng dụng.",
			"step3": "3. Hoặc tạo tài khoản dịch vụ với thông tin xác thực."
		},
		"googleCloudCredentials": "Thông tin xác thực Google Cloud",
		"googleCloudKeyFile": "Đường dẫn tệp khóa Google Cloud",
		"googleCloudProjectId": "ID dự án Google Cloud",
		"googleCloudRegion": "Vùng Google Cloud",
		"lmStudio": {
			"baseUrl": "URL cơ sở (tùy chọn)",
			"modelId": "ID mô hình",
			"speculativeDecoding": "Bật giải mã suy đoán",
			"draftModelId": "ID mô hình nháp",
			"draftModelDesc": "Mô hình nháp phải từ cùng một họ mô hình để giải mã suy đoán hoạt động chính xác.",
			"selectDraftModel": "Chọn mô hình nháp",
			"noModelsFound": "Không tìm thấy mô hình nháp nào. Vui lòng đảm bảo LM Studio đang chạy với chế độ máy chủ được bật.",
			"description": "LM Studio cho phép bạn chạy các mô hình cục bộ trên máy tính của bạn. Để biết hướng dẫn về cách bắt đầu, xem <a>hướng dẫn nhanh</a> của họ. Bạn cũng sẽ cần khởi động tính năng <b>máy chủ cục bộ</b> của LM Studio để sử dụng nó với tiện ích mở rộng này. <span>Lưu ý:</span> Roo Code sử dụng các lời nhắc phức tạp và hoạt động tốt nhất với các mô hình Claude. Các mô hình kém mạnh hơn có thể không hoạt động như mong đợi."
		},
		"ollama": {
			"baseUrl": "URL cơ sở (tùy chọn)",
			"modelId": "ID mô hình",
			"description": "Ollama cho phép bạn chạy các mô hình cục bộ trên máy tính của bạn. Để biết hướng dẫn về cách bắt đầu, xem hướng dẫn nhanh của họ.",
			"warning": "Lưu ý: Roo Code sử dụng các lời nhắc phức tạp và hoạt động tốt nhất với các mô hình Claude. Các mô hình kém mạnh hơn có thể không hoạt động như mong đợi."
		},
		"unboundApiKey": "Khóa API Unbound",
		"getUnboundApiKey": "Lấy khóa API Unbound",
		"unboundRefreshModelsSuccess": "Đã cập nhật danh sách mô hình! Bây giờ bạn có thể chọn từ các mô hình mới nhất.",
		"unboundInvalidApiKey": "Khóa API không hợp lệ. Vui lòng kiểm tra khóa API của bạn và thử lại.",
		"humanRelay": {
			"description": "Không cần khóa API, nhưng người dùng cần giúp sao chép và dán thông tin vào AI trò chuyện web.",
			"instructions": "Trong quá trình sử dụng, một hộp thoại sẽ xuất hiện và tin nhắn hiện tại sẽ được tự động sao chép vào clipboard. Bạn cần dán chúng vào các phiên bản web của AI (như ChatGPT hoặc Claude), sau đó sao chép phản hồi của AI trở lại hộp thoại và nhấp vào nút xác nhận."
		},
		"openRouter": {
			"providerRouting": {
				"title": "Định tuyến nhà cung cấp OpenRouter",
				"description": "OpenRouter chuyển hướng yêu cầu đến các nhà cung cấp tốt nhất hiện có cho mô hình của bạn. Theo mặc định, các yêu cầu được cân bằng giữa các nhà cung cấp hàng đầu để tối đa hóa thời gian hoạt động. Tuy nhiên, bạn có thể chọn một nhà cung cấp cụ thể để sử dụng cho mô hình này.",
				"learnMore": "Tìm hiểu thêm về định tuyến nhà cung cấp"
			}
		},
		"customModel": {
			"capabilities": "Cấu hình các khả năng và giá cả cho mô hình tương thích OpenAI tùy chỉnh của bạn. Hãy cẩn thận khi chỉ định khả năng của mô hình, vì chúng có thể ảnh hưởng đến cách Roo Code hoạt động.",
			"maxTokens": {
				"label": "Số token đầu ra tối đa",
				"description": "Số lượng token tối đa mà mô hình có thể tạo ra trong một phản hồi. (Chỉ định -1 để cho phép máy chủ đặt số token tối đa.)"
			},
			"contextWindow": {
				"label": "Kích thước cửa sổ ngữ cảnh",
				"description": "Tổng số token (đầu vào + đầu ra) mà mô hình có thể xử lý."
			},
			"imageSupport": {
				"label": "Hỗ trợ hình ảnh",
				"description": "Mô hình này có khả năng xử lý và hiểu hình ảnh không?"
			},
			"computerUse": {
				"label": "Sử dụng máy tính",
				"description": "Mô hình này có khả năng tương tác với trình duyệt không? (ví dụ: Claude 3.7 Sonnet)."
			},
			"promptCache": {
				"label": "Bộ nhớ đệm lời nhắc",
				"description": "Mô hình này có khả năng lưu trữ lời nhắc trong bộ nhớ đệm không?"
			},
			"pricing": {
				"input": {
					"label": "Giá đầu vào",
					"description": "Chi phí cho mỗi triệu token trong đầu vào/lời nhắc. Điều này ảnh hưởng đến chi phí gửi ngữ cảnh và hướng dẫn đến mô hình."
				},
				"output": {
					"label": "Giá đầu ra",
					"description": "Chi phí cho mỗi triệu token trong phản hồi của mô hình. Điều này ảnh hưởng đến chi phí của nội dung được tạo ra và hoàn thành."
				},
				"cacheReads": {
					"label": "Giá đọc bộ nhớ đệm",
					"description": "Chi phí cho mỗi triệu token khi đọc từ bộ nhớ đệm. Đây là giá được tính khi một phản hồi được lưu trong bộ nhớ đệm được truy xuất."
				},
				"cacheWrites": {
					"label": "Giá ghi bộ nhớ đệm",
					"description": "Chi phí cho mỗi triệu token khi ghi vào bộ nhớ đệm. Đây là giá được tính khi một lời nhắc được lưu vào bộ nhớ đệm lần đầu tiên."
				}
			},
			"resetDefaults": "Đặt lại về mặc định"
		},
		"rateLimitSeconds": {
			"label": "Giới hạn tốc độ",
			"description": "Thời gian tối thiểu giữa các yêu cầu API."
		},
		"reasoningEffort": {
			"label": "Nỗ lực suy luận của mô hình",
			"high": "Cao",
			"medium": "Trung bình",
			"low": "Thấp"
		},
		"setReasoningLevel": "Kích hoạt nỗ lực suy luận"
	},
	"browser": {
		"enable": {
			"label": "Bật công cụ trình duyệt",
			"description": "Khi được bật, Roo có thể sử dụng trình duyệt để tương tác với các trang web khi sử dụng các mô hình hỗ trợ sử dụng máy tính. <0>Tìm hiểu thêm</0>"
		},
		"viewport": {
			"label": "Kích thước khung nhìn",
			"description": "Chọn kích thước khung nhìn cho tương tác trình duyệt. Điều này ảnh hưởng đến cách trang web được hiển thị và tương tác.",
			"options": {
				"largeDesktop": "Máy tính để bàn lớn (1280x800)",
				"smallDesktop": "Máy tính để bàn nhỏ (900x600)",
				"tablet": "Máy tính bảng (768x1024)",
				"mobile": "Di động (360x640)"
			}
		},
		"screenshotQuality": {
			"label": "Chất lượng ảnh chụp màn hình",
			"description": "Điều chỉnh chất lượng WebP của ảnh chụp màn hình trình duyệt. Giá trị cao hơn cung cấp ảnh chụp màn hình rõ ràng hơn nhưng tăng sử dụng token."
		},
		"remote": {
			"label": "Sử dụng kết nối trình duyệt từ xa",
			"description": "Kết nối với trình duyệt Chrome đang chạy với tính năng gỡ lỗi từ xa được bật (--remote-debugging-port=9222).",
			"urlPlaceholder": "URL tùy chỉnh (ví dụ: http://localhost:9222)",
			"testButton": "Kiểm tra kết nối",
			"testingButton": "Đang kiểm tra...",
			"instructions": "Nhập địa chỉ DevTools Protocol hoặc để trống để tự động phát hiện các instance Chrome cục bộ. Nút Kiểm tra kết nối sẽ thử URL tùy chỉnh nếu được cung cấp, hoặc tự động phát hiện nếu trường này trống."
		}
	},
	"checkpoints": {
		"enable": {
			"label": "Bật điểm kiểm tra tự động",
			"description": "Khi được bật, Roo sẽ tự động tạo các điểm kiểm tra trong quá trình thực hiện nhiệm vụ, giúp dễ dàng xem lại các thay đổi hoặc quay lại trạng thái trước đó. <0>Tìm hiểu thêm</0>"
		}
	},
	"notifications": {
		"sound": {
			"label": "Bật hiệu ứng âm thanh",
			"description": "Khi được bật, Roo sẽ phát hiệu ứng âm thanh cho thông báo và sự kiện.",
			"volumeLabel": "Âm lượng"
		},
		"tts": {
			"label": "Bật chuyển văn bản thành giọng nói",
			"description": "Khi được bật, Roo sẽ đọc to các phản hồi của nó bằng chức năng chuyển văn bản thành giọng nói.",
			"speedLabel": "Tốc độ"
		}
	},
	"contextManagement": {
		"description": "Kiểm soát thông tin nào được đưa vào cửa sổ ngữ cảnh của AI, ảnh hưởng đến việc sử dụng token và chất lượng phản hồi",
		"autoCondenseContextPercent": {
			"label": "Ngưỡng kích hoạt nén ngữ cảnh thông minh",
			"description": "Khi cửa sổ ngữ cảnh đạt đến ngưỡng này, Roo sẽ tự động nén nó."
		},
		"condensingApiConfiguration": {
			"label": "Cấu hình API cho Tóm tắt Ngữ cảnh",
			"description": "Chọn cấu hình API để sử dụng cho các thao tác tóm tắt ngữ cảnh. Để trống để sử dụng cấu hình đang hoạt động hiện tại.",
			"useCurrentConfig": "Mặc định"
		},
		"customCondensingPrompt": {
			"label": "Lời nhắc nén ngữ cảnh tùy chỉnh",
			"description": "Lời nhắc hệ thống tùy chỉnh cho việc nén ngữ cảnh. Để trống để sử dụng lời nhắc mặc định.",
			"placeholder": "Nhập prompt tóm tắt tùy chỉnh của bạn tại đây...\n\nBạn có thể sử dụng cùng cấu trúc như prompt mặc định:\n- Cuộc hội thoại trước\n- Công việc hiện tại\n- Khái niệm kỹ thuật chính\n- Tệp và mã liên quan\n- Giải quyết vấn đề\n- Công việc đang chờ và các bước tiếp theo",
			"reset": "Khôi phục mặc định",
			"hint": "Để trống = sử dụng prompt mặc định"
		},
		"autoCondenseContext": {
			"name": "Tự động kích hoạt nén ngữ cảnh thông minh"
		},
		"openTabs": {
			"label": "Giới hạn ngữ cảnh tab đang mở",
			"description": "Số lượng tab VSCode đang mở tối đa để đưa vào ngữ cảnh. Giá trị cao hơn cung cấp nhiều ngữ cảnh hơn nhưng tăng sử dụng token."
		},
		"workspaceFiles": {
			"label": "Giới hạn ngữ cảnh tệp workspace",
			"description": "Số lượng tệp tối đa để đưa vào chi tiết thư mục làm việc hiện tại. Giá trị cao hơn cung cấp nhiều ngữ cảnh hơn nhưng tăng sử dụng token."
		},
		"rooignore": {
			"label": "Hiển thị tệp .rooignore trong danh sách và tìm kiếm",
			"description": "Khi được bật, các tệp khớp với mẫu trong .rooignore sẽ được hiển thị trong danh sách với biểu tượng khóa. Khi bị tắt, các tệp này sẽ hoàn toàn bị ẩn khỏi danh sách tệp và tìm kiếm."
		},
		"maxReadFile": {
			"label": "Ngưỡng tự động cắt ngắn khi đọc tệp",
			"description": "Roo đọc số dòng này khi mô hình không chỉ định giá trị bắt đầu/kết thúc. Nếu số này nhỏ hơn tổng số dòng của tệp, Roo sẽ tạo một chỉ mục số dòng của các định nghĩa mã. Trường hợp đặc biệt: -1 chỉ thị Roo đọc toàn bộ tệp (không tạo chỉ mục), và 0 chỉ thị không đọc dòng nào và chỉ cung cấp chỉ mục dòng cho ngữ cảnh tối thiểu. Giá trị thấp hơn giảm thiểu việc sử dụng ngữ cảnh ban đầu, cho phép đọc chính xác các phạm vi dòng sau này. Các yêu cầu có chỉ định bắt đầu/kết thúc rõ ràng không bị giới hạn bởi cài đặt này.",
			"lines": "dòng",
			"always_full_read": "Luôn đọc toàn bộ tệp"
		},
		"maxConcurrentFileReads": {
			"label": "Giới hạn đọc file đồng thời",
			"description": "Số lượng file tối đa mà công cụ 'read_file' có thể xử lý cùng lúc. Giá trị cao hơn có thể tăng tốc độ đọc nhiều file nhỏ nhưng sẽ tăng mức sử dụng bộ nhớ."
		}
	},
	"terminal": {
		"basic": {
			"label": "Cài đặt Terminal: Cơ bản",
			"description": "Cài đặt cơ bản cho terminal"
		},
		"advanced": {
			"label": "Cài đặt Terminal: Nâng cao",
			"description": "Các tùy chọn sau có thể yêu cầu khởi động lại terminal để áp dụng cài đặt."
		},
		"outputLineLimit": {
			"label": "Giới hạn đầu ra terminal",
			"description": "Số dòng tối đa để đưa vào đầu ra terminal khi thực hiện lệnh. Khi vượt quá, các dòng sẽ bị xóa khỏi phần giữa, tiết kiệm token. <0>Tìm hiểu thêm</0>"
		},
		"shellIntegrationTimeout": {
			"label": "Thời gian chờ tích hợp shell terminal",
			"description": "Thời gian tối đa để chờ tích hợp shell khởi tạo trước khi thực hiện lệnh. Đối với người dùng có thời gian khởi động shell dài, giá trị này có thể cần được tăng lên nếu bạn thấy lỗi \"Shell Integration Unavailable\" trong terminal. <0>Tìm hiểu thêm</0>"
		},
		"shellIntegrationDisabled": {
			"label": "Tắt tích hợp shell terminal",
			"description": "Bật tùy chọn này nếu lệnh terminal không hoạt động chính xác hoặc bạn thấy lỗi 'Shell Integration Unavailable'. Tùy chọn này sử dụng phương pháp đơn giản hơn để chạy lệnh, bỏ qua một số tính năng terminal nâng cao. <0>Tìm hiểu thêm</0>"
		},
		"commandDelay": {
			"label": "Độ trễ lệnh terminal",
			"description": "Độ trễ tính bằng mili giây để thêm vào sau khi thực hiện lệnh. Cài đặt mặc định là 0 sẽ tắt hoàn toàn độ trễ. Điều này có thể giúp đảm bảo đầu ra lệnh được ghi lại đầy đủ trong các terminal có vấn đề về thời gian. Trong hầu hết các terminal, điều này được thực hiện bằng cách đặt `PROMPT_COMMAND='sleep N'` và PowerShell thêm `start-sleep` vào cuối mỗi lệnh. Ban đầu là giải pháp cho lỗi VSCode#237208 và có thể không cần thiết. <0>Tìm hiểu thêm</0>"
		},
		"compressProgressBar": {
			"label": "Nén đầu ra thanh tiến trình",
			"description": "Khi được bật, xử lý đầu ra terminal với các ký tự carriage return (\\r) để mô phỏng cách terminal thật hiển thị nội dung. Điều này loại bỏ các trạng thái trung gian của thanh tiến trình, chỉ giữ lại trạng thái cuối cùng, giúp tiết kiệm không gian ngữ cảnh cho thông tin quan trọng hơn. <0>Tìm hiểu thêm</0>"
		},
		"powershellCounter": {
			"label": "Bật giải pháp bộ đếm PowerShell",
			"description": "Khi được bật, thêm một bộ đếm vào các lệnh PowerShell để đảm bảo thực thi lệnh chính xác. Điều này giúp ích với các terminal PowerShell có thể gặp vấn đề về ghi lại đầu ra. <0>Tìm hiểu thêm</0>"
		},
		"zshClearEolMark": {
			"label": "Xóa dấu cuối dòng ZSH",
			"description": "Khi được bật, xóa dấu cuối dòng ZSH bằng cách đặt PROMPT_EOL_MARK=''. Điều này ngăn chặn các vấn đề về diễn giải đầu ra lệnh khi kết thúc bằng các ký tự đặc biệt như '%'. <0>Tìm hiểu thêm</0>"
		},
		"zshOhMy": {
			"label": "Bật tích hợp Oh My Zsh",
			"description": "Khi được bật, đặt ITERM_SHELL_INTEGRATION_INSTALLED=Yes để kích hoạt các tính năng tích hợp shell của Oh My Zsh. Việc áp dụng cài đặt này có thể yêu cầu khởi động lại IDE. <0>Tìm hiểu thêm</0>"
		},
		"zshP10k": {
			"label": "Bật tích hợp Powerlevel10k",
			"description": "Khi được bật, đặt POWERLEVEL9K_TERM_SHELL_INTEGRATION=true để kích hoạt các tính năng tích hợp shell của Powerlevel10k. <0>Tìm hiểu thêm</0>"
		},
		"zdotdir": {
			"label": "Bật xử lý ZDOTDIR",
			"description": "Khi được bật, tạo thư mục tạm thời cho ZDOTDIR để xử lý tích hợp shell zsh một cách chính xác. Điều này đảm bảo tích hợp shell VSCode hoạt động chính xác với zsh trong khi vẫn giữ nguyên cấu hình zsh của bạn. <0>Tìm hiểu thêm</0>"
		},
		"inheritEnv": {
			"label": "Kế thừa biến môi trường",
			"description": "Khi được bật, terminal sẽ kế thừa các biến môi trường từ tiến trình cha của VSCode, như các cài đặt tích hợp shell được định nghĩa trong hồ sơ người dùng. Điều này trực tiếp chuyển đổi cài đặt toàn cục của VSCode `terminal.integrated.inheritEnv`. <0>Tìm hiểu thêm</0>"
		}
	},
	"advanced": {
		"diff": {
			"label": "Bật chỉnh sửa qua diff",
			"description": "Khi được bật, Roo sẽ có thể chỉnh sửa tệp nhanh hơn và sẽ tự động từ chối ghi toàn bộ tệp bị cắt ngắn. Hoạt động tốt nhất với mô hình Claude 3.7 Sonnet mới nhất.",
			"strategy": {
				"label": "Chiến lược diff",
				"options": {
					"standard": "Tiêu chuẩn (khối đơn)",
					"multiBlock": "Thử nghiệm: Diff đa khối",
					"unified": "Thử nghiệm: Diff thống nhất"
				},
				"descriptions": {
					"standard": "Chiến lược diff tiêu chuẩn áp dụng thay đổi cho một khối mã tại một thời điểm.",
					"unified": "Chiến lược diff thống nhất thực hiện nhiều cách tiếp cận để áp dụng diff và chọn cách tiếp cận tốt nhất.",
					"multiBlock": "Chiến lược diff đa khối cho phép cập nhật nhiều khối mã trong một tệp trong một yêu cầu."
				}
			},
			"matchPrecision": {
				"label": "Độ chính xác khớp",
				"description": "Thanh trượt này kiểm soát mức độ chính xác các phần mã phải khớp khi áp dụng diff. Giá trị thấp hơn cho phép khớp linh hoạt hơn nhưng tăng nguy cơ thay thế không chính xác. Sử dụng giá trị dưới 100% với sự thận trọng cao."
			}
		}
	},
	"experimental": {
		"DIFF_STRATEGY_UNIFIED": {
			"name": "Sử dụng chiến lược diff thống nhất thử nghiệm",
			"description": "Bật chiến lược diff thống nhất thử nghiệm. Chiến lược này có thể giảm số lần thử lại do lỗi mô hình nhưng có thể gây ra hành vi không mong muốn hoặc chỉnh sửa không chính xác. Chỉ bật nếu bạn hiểu rõ các rủi ro và sẵn sàng xem xét cẩn thận tất cả các thay đổi."
		},
		"SEARCH_AND_REPLACE": {
			"name": "Sử dụng công cụ tìm kiếm và thay thế thử nghiệm",
			"description": "Bật công cụ tìm kiếm và thay thế thử nghiệm, cho phép Roo thay thế nhiều phiên bản của một thuật ngữ tìm kiếm trong một yêu cầu."
		},
		"INSERT_BLOCK": {
			"name": "Sử dụng công cụ chèn nội dung thử nghiệm",
			"description": "Bật công cụ chèn nội dung thử nghiệm, cho phép Roo chèn nội dung tại số dòng cụ thể mà không cần tạo diff."
		},
		"POWER_STEERING": {
			"name": "Sử dụng chế độ \"power steering\" thử nghiệm",
			"description": "Khi được bật, Roo sẽ nhắc nhở mô hình về chi tiết định nghĩa chế độ hiện tại thường xuyên hơn. Điều này sẽ dẫn đến việc tuân thủ chặt chẽ hơn các định nghĩa vai trò và hướng dẫn tùy chỉnh, nhưng sẽ sử dụng nhiều token hơn cho mỗi tin nhắn."
		},
		"MULTI_SEARCH_AND_REPLACE": {
			"name": "Sử dụng công cụ diff đa khối thử nghiệm",
			"description": "Khi được bật, Roo sẽ sử dụng công cụ diff đa khối. Điều này sẽ cố gắng cập nhật nhiều khối mã trong tệp trong một yêu cầu."
		},
		"CONCURRENT_FILE_READS": {
			"name": "Bật đọc tệp đồng thời",
			"description": "Khi bật, Roo có thể đọc nhiều tệp trong một yêu cầu duy nhất. Khi tắt, Roo phải đọc từng tệp một. Việc tắt có thể hữu ích khi làm việc với các mô hình ít khả năng hơn hoặc khi bạn muốn kiểm soát nhiều hơn quyền truy cập tệp."
		},
		"MARKETPLACE": {
			"name": "Bật Marketplace",
			"description": "Khi được bật, bạn có thể cài đặt MCP và chế độ tùy chỉnh từ Marketplace."
		},
		"DISABLE_COMPLETION_COMMAND": {
			"name": "Tắt thực thi lệnh trong attempt_completion",
			"description": "Khi được bật, công cụ attempt_completion sẽ không thực thi lệnh. Đây là một tính năng thử nghiệm để chuẩn bị cho việc ngừng hỗ trợ thực thi lệnh khi hoàn thành tác vụ trong tương lai."
		},
		"MULTI_FILE_APPLY_DIFF": {
			"name": "Bật chỉnh sửa tệp đồng thời",
			"description": "Khi được bật, Roo có thể chỉnh sửa nhiều tệp trong một yêu cầu duy nhất. Khi bị tắt, Roo phải chỉnh sửa từng tệp một. Tắt tính năng này có thể hữu ích khi làm việc với các mô hình kém khả năng hơn hoặc khi bạn muốn kiểm soát nhiều hơn đối với các thay đổi tệp."
		}
	},
	"promptCaching": {
		"label": "Tắt bộ nhớ đệm prompt",
		"description": "Khi được chọn, Roo sẽ không sử dụng bộ nhớ đệm prompt cho mô hình này."
	},
	"temperature": {
		"useCustom": "Sử dụng nhiệt độ tùy chỉnh",
		"description": "Kiểm soát tính ngẫu nhiên trong phản hồi của mô hình.",
		"rangeDescription": "Giá trị cao hơn làm cho đầu ra ngẫu nhiên hơn, giá trị thấp hơn làm cho nó xác định hơn."
	},
	"modelInfo": {
		"supportsImages": "Hỗ trợ hình ảnh",
		"noImages": "Không hỗ trợ hình ảnh",
		"supportsComputerUse": "Hỗ trợ sử dụng máy tính",
		"noComputerUse": "Không hỗ trợ sử dụng máy tính",
		"supportsPromptCache": "Hỗ trợ bộ nhớ đệm lời nhắc",
		"noPromptCache": "Không hỗ trợ bộ nhớ đệm lời nhắc",
		"maxOutput": "Đầu ra tối đa",
		"inputPrice": "Giá đầu vào",
		"outputPrice": "Giá đầu ra",
		"cacheReadsPrice": "Giá đọc bộ nhớ đệm",
		"cacheWritesPrice": "Giá ghi bộ nhớ đệm",
		"enableStreaming": "Bật streaming",
		"enableR1Format": "Kích hoạt tham số mô hình R1",
		"enableR1FormatTips": "Cần kích hoạt khi sử dụng các mô hình R1 như QWQ, để tránh lỗi 400",
		"useAzure": "Sử dụng Azure",
		"azureApiVersion": "Đặt phiên bản API Azure",
		"gemini": {
			"freeRequests": "* Miễn phí đến {{count}} yêu cầu mỗi phút. Sau đó, thanh toán phụ thuộc vào kích thước lời nhắc.",
			"pricingDetails": "Để biết thêm thông tin, xem chi tiết giá.",
			"billingEstimate": "* Thanh toán là ước tính - chi phí chính xác phụ thuộc vào kích thước lời nhắc."
		}
	},
	"modelPicker": {
		"automaticFetch": "Tiện ích mở rộng tự động lấy danh sách mới nhất các mô hình có sẵn trên <serviceLink>{{serviceName}}</serviceLink>. Nếu bạn không chắc chắn nên chọn mô hình nào, Roo Code hoạt động tốt nhất với <defaultModelLink>{{defaultModelId}}</defaultModelLink>. Bạn cũng có thể thử tìm kiếm \"free\" cho các tùy chọn miễn phí hiện có.",
		"label": "Mô hình",
		"searchPlaceholder": "Tìm kiếm",
		"noMatchFound": "Không tìm thấy kết quả",
		"useCustomModel": "Sử dụng tùy chỉnh: {{modelId}}"
	},
	"footer": {
		"feedback": "Nếu bạn có bất kỳ câu hỏi hoặc phản hồi nào, vui lòng mở một vấn đề tại <githubLink>github.com/RooCodeInc/Roo-Code</githubLink> hoặc tham gia <redditLink>reddit.com/r/RooCode</redditLink> hoặc <discordLink>discord.gg/roocode</discordLink>",
		"telemetry": {
			"label": "Cho phép báo cáo lỗi và sử dụng ẩn danh",
			"description": "Giúp cải thiện Roo Code bằng cách gửi dữ liệu sử dụng ẩn danh và báo cáo lỗi. Không bao giờ gửi mã, lời nhắc hoặc thông tin cá nhân. Xem chính sách bảo mật của chúng tôi để biết thêm chi tiết."
		},
		"settings": {
			"import": "Nhập",
			"export": "Xuất",
			"reset": "Đặt lại"
		}
	},
	"thinkingBudget": {
		"maxTokens": "Tokens tối đa",
		"maxThinkingTokens": "Tokens suy nghĩ tối đa"
	},
	"validation": {
		"apiKey": "Bạn phải cung cấp khóa API hợp lệ.",
		"awsRegion": "Bạn phải chọn một vùng để sử dụng Amazon Bedrock.",
		"googleCloud": "Bạn phải cung cấp ID dự án và vùng Google Cloud hợp lệ.",
		"modelId": "Bạn phải cung cấp ID mô hình hợp lệ.",
		"modelSelector": "Bạn phải cung cấp bộ chọn mô hình hợp lệ.",
		"openAi": "Bạn phải cung cấp URL cơ sở, khóa API và ID mô hình hợp lệ.",
		"arn": {
			"invalidFormat": "Định dạng ARN không hợp lệ. Vui lòng kiểm tra yêu cầu về định dạng.",
			"regionMismatch": "Cảnh báo: Vùng trong ARN của bạn ({{arnRegion}}) không khớp với vùng bạn đã chọn ({{region}}). Điều này có thể gây ra vấn đề truy cập. Nhà cung cấp sẽ sử dụng vùng từ ARN."
		},
		"modelAvailability": "ID mô hình ({{modelId}}) bạn đã cung cấp không khả dụng. Vui lòng chọn một mô hình khác.",
		"providerNotAllowed": "Nhà cung cấp '{{provider}}' không được phép bởi tổ chức của bạn",
		"modelNotAllowed": "Mô hình '{{model}}' không được phép cho nhà cung cấp '{{provider}}' bởi tổ chức của bạn",
		"profileInvalid": "Hồ sơ này chứa một nhà cung cấp hoặc mô hình không được phép bởi tổ chức của bạn"
	},
	"placeholders": {
		"apiKey": "Nhập khóa API...",
		"profileName": "Nhập tên hồ sơ",
		"accessKey": "Nhập khóa truy cập...",
		"secretKey": "Nhập khóa bí mật...",
		"sessionToken": "Nhập token phiên...",
		"credentialsJson": "Nhập JSON thông tin xác thực...",
		"keyFilePath": "Nhập đường dẫn tệp khóa...",
		"projectId": "Nhập ID dự án...",
		"customArn": "Nhập ARN (vd: arn:aws:bedrock:us-east-1:123456789012:foundation-model/my-model)",
		"baseUrl": "Nhập URL cơ sở...",
		"modelId": {
			"lmStudio": "vd: meta-llama-3.1-8b-instruct",
			"lmStudioDraft": "vd: lmstudio-community/llama-3.2-1b-instruct",
			"ollama": "vd: llama3.1"
		},
		"numbers": {
			"maxTokens": "vd: 4096",
			"contextWindow": "vd: 128000",
			"inputPrice": "vd: 0.0001",
			"outputPrice": "vd: 0.0002",
			"cacheWritePrice": "vd: 0.00005"
		}
	},
	"defaults": {
		"ollamaUrl": "Mặc định: http://localhost:11434",
		"lmStudioUrl": "Mặc định: http://localhost:1234",
		"geminiUrl": "Mặc định: https://generativelanguage.googleapis.com"
	},
	"labels": {
		"customArn": "ARN tùy chỉnh",
		"useCustomArn": "Sử dụng ARN tùy chỉnh..."
	},
<<<<<<< HEAD
	"diagnostics": {
		"description": "Configure how workspace diagnostics (errors and warnings) are included in the AI's context",
		"includeDiagnostics": {
			"label": "Include diagnostics in context",
			"description": "When enabled, workspace errors and warnings will be included when using @problems mention"
		},
		"maxDiagnosticsCount": {
			"label": "Maximum diagnostics count",
			"description": "Limit the number of diagnostics included to prevent excessive token usage"
		},
		"diagnosticsFilter": {
			"label": "Diagnostics filter",
			"description": "Filter diagnostics by source and code (e.g., 'eslint', 'typescript', 'dart Error'). Leave empty to include all diagnostics"
		}
	}
=======
	"includeMaxOutputTokens": "Bao gồm token đầu ra tối đa",
	"includeMaxOutputTokensDescription": "Gửi tham số token đầu ra tối đa trong các yêu cầu API. Một số nhà cung cấp có thể không hỗ trợ điều này."
>>>>>>> 2e2f83be
}<|MERGE_RESOLUTION|>--- conflicted
+++ resolved
@@ -615,7 +615,6 @@
 		"customArn": "ARN tùy chỉnh",
 		"useCustomArn": "Sử dụng ARN tùy chỉnh..."
 	},
-<<<<<<< HEAD
 	"diagnostics": {
 		"description": "Configure how workspace diagnostics (errors and warnings) are included in the AI's context",
 		"includeDiagnostics": {
@@ -630,9 +629,7 @@
 			"label": "Diagnostics filter",
 			"description": "Filter diagnostics by source and code (e.g., 'eslint', 'typescript', 'dart Error'). Leave empty to include all diagnostics"
 		}
-	}
-=======
+	},
 	"includeMaxOutputTokens": "Bao gồm token đầu ra tối đa",
 	"includeMaxOutputTokensDescription": "Gửi tham số token đầu ra tối đa trong các yêu cầu API. Một số nhà cung cấp có thể không hỗ trợ điều này."
->>>>>>> 2e2f83be
 }