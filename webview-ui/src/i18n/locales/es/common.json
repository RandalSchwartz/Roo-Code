--- conflicted
+++ resolved
@@ -53,24 +53,16 @@
 		}
 	},
 	"confirmation": {
-<<<<<<< HEAD
-		"delete_message": "Eliminar mensaje",
-		"delete_warning": "Eliminar este mensaje eliminará todos los mensajes posteriores en la conversación. ¿Deseas continuar?",
-		"edit_message": "Editar mensaje",
-		"edit_warning": "Editar este mensaje eliminará todos los mensajes posteriores en la conversación. ¿Deseas continuar?",
-		"edit_question_with_checkpoint": "Editar este mensaje eliminará todos los mensajes posteriores en la conversación. ¿También deseas deshacer todos los cambios de código hasta este punto de control?",
-		"delete_question_with_checkpoint": "Eliminar este mensaje eliminará todos los mensajes posteriores en la conversación. ¿También deseas deshacer todos los cambios de código hasta este punto de control?",
-		"edit_only": "No, solo editar el mensaje",
-		"delete_only": "No, solo eliminar el mensaje",
-		"restore_to_checkpoint": "Sí, restaurar código al punto de control",
-		"proceed": "Continuar",
-		"dont_show_again": "No mostrar esto de nuevo"
-=======
 		"deleteMessage": "Eliminar mensaje",
 		"deleteWarning": "Eliminar este mensaje eliminará todos los mensajes posteriores en la conversación. ¿Deseas continuar?",
 		"editMessage": "Editar mensaje",
 		"editWarning": "Editar este mensaje eliminará todos los mensajes posteriores en la conversación. ¿Deseas continuar?",
-		"proceed": "Continuar"
->>>>>>> fb374b3e
+		"editQuestionWithCheckpoint": "Editar este mensaje eliminará todos los mensajes posteriores en la conversación. ¿También deseas deshacer todos los cambios de código hasta este punto de control?",
+		"deleteQuestionWithCheckpoint": "Eliminar este mensaje eliminará todos los mensajes posteriores en la conversación. ¿También deseas deshacer todos los cambios de código hasta este punto de control?",
+		"editOnly": "No, solo editar el mensaje",
+		"deleteOnly": "No, solo eliminar el mensaje",
+		"restoreToCeckpoint": "Sí, restaurar código al punto de control",
+		"proceed": "Continuar",
+		"dontShowAgain": "No mostrar esto de nuevo"
 	}
 }