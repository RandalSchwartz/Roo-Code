out
dist
node_modules
.vscode-test/

.DS_Store

# Builds
bin/
roo-cline-*.vsix

# Local prompts and rules
<<<<<<< HEAD
prompts
.clinerules
=======
/local-prompts
>>>>>>> eda682cf
<|MERGE_RESOLUTION|>--- conflicted
+++ resolved
@@ -10,9 +10,4 @@
 roo-cline-*.vsix
 
 # Local prompts and rules
-<<<<<<< HEAD
-prompts
-.clinerules
-=======
-/local-prompts
->>>>>>> eda682cf
+/local-prompts