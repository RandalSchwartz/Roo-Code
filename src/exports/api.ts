import { EventEmitter } from "events"
import * as vscode from "vscode"

import { ClineProvider } from "../core/webview/ClineProvider"

import { RooCodeAPI, RooCodeEvents, ConfigurationValues, TokenUsage } from "./roo-code"
import { MessageHistory } from "./message-history"
import { IpcClientMessageType, IpcServerMessageType, IpcServer } from "./ipc"

export class API extends EventEmitter<RooCodeEvents> implements RooCodeAPI {
	private readonly outputChannel: vscode.OutputChannel
	private readonly provider: ClineProvider
	private readonly history: MessageHistory
	private readonly tokenUsage: Record<string, TokenUsage>
	private readonly ipc?: IpcServer

	constructor(outputChannel: vscode.OutputChannel, provider: ClineProvider, socketPath?: string) {
		super()

		this.outputChannel = outputChannel
		this.provider = provider
		this.history = new MessageHistory()
		this.tokenUsage = {}

		this.provider.on("clineCreated", (cline) => {
			cline.on("message", (message) => this.emit("message", { taskId: cline.taskId, ...message }))
			cline.on("taskStarted", () => this.emit("taskStarted", cline.taskId))
			cline.on("taskPaused", () => this.emit("taskPaused", cline.taskId))
			cline.on("taskUnpaused", () => this.emit("taskUnpaused", cline.taskId))
			cline.on("taskAskResponded", () => this.emit("taskAskResponded", cline.taskId))
			cline.on("taskAborted", () => this.emit("taskAborted", cline.taskId))
<<<<<<< HEAD
			cline.on("taskSpawned", (childTaskId) => this.emit("taskSpawned", cline.taskId, childTaskId))
			cline.on("taskCompleted", (_, usage) => this.emit("taskCompleted", cline.taskId, usage))
			cline.on("taskTokenUsageUpdated", (_, usage) => this.emit("taskTokenUsageUpdated", cline.taskId, usage))
=======
			cline.on("taskSpawned", (taskId) => this.emit("taskSpawned", cline.taskId, taskId))
			this.emit("taskCreated", cline.taskId)
>>>>>>> c74c235d
		})

		this.on("message", ({ taskId, action, message }) => {
			if (action === "created") {
				this.history.add(taskId, message)
			} else if (action === "updated") {
				this.history.update(taskId, message)
			}
		})

		this.on("taskTokenUsageUpdated", (taskId, usage) => (this.tokenUsage[taskId] = usage))

		if (socketPath) {
			this.ipc = new IpcServer(socketPath)
			this.ipc.listen()

			this.ipc.on("message", (message) => {
				switch (message.type) {
					case IpcClientMessageType.StartNewTask:
						this.startNewTask(message.data.text, message.data.images)
						break
				}
			})
		}
	}

	public override emit<K extends keyof RooCodeEvents>(
		eventName: K,
		...args: K extends keyof RooCodeEvents ? RooCodeEvents[K] : never
	) {
		if (this.ipc) {
			this.ipc.broadcast({ type: IpcServerMessageType.TaskEvent, data: { eventName, data: { ...args } } })
		}

		return super.emit(eventName, ...args)
	}

	public async startNewTask(text?: string, images?: string[]) {
		await this.provider.removeClineFromStack()
		await this.provider.postStateToWebview()
		await this.provider.postMessageToWebview({ type: "action", action: "chatButtonClicked" })
		await this.provider.postMessageToWebview({ type: "invoke", invoke: "newChat", text, images })

		const cline = await this.provider.initClineWithTask(text, images)
		return cline.taskId
	}

	public getCurrentTaskStack() {
		return this.provider.getCurrentTaskStack()
	}

	public async clearCurrentTask(lastMessage?: string) {
		await this.provider.finishSubTask(lastMessage)
	}

	public async cancelCurrentTask() {
		await this.provider.cancelTask()
	}

	public async sendMessage(text?: string, images?: string[]) {
		await this.provider.postMessageToWebview({ type: "invoke", invoke: "sendMessage", text, images })
	}

	public async pressPrimaryButton() {
		await this.provider.postMessageToWebview({ type: "invoke", invoke: "primaryButtonClick" })
	}

	public async pressSecondaryButton() {
		await this.provider.postMessageToWebview({ type: "invoke", invoke: "secondaryButtonClick" })
	}

	// TODO: Change this to `setApiConfiguration`.
	public async setConfiguration(values: Partial<ConfigurationValues>) {
		await this.provider.setValues(values)
	}

	public isReady() {
		return this.provider.viewLaunched
	}

	public getMessages(taskId: string) {
		return this.history.getMessages(taskId)
	}

	public getTokenUsage(taskId: string) {
		return this.tokenUsage[taskId]
	}

	public log(message: string) {
		this.outputChannel.appendLine(message)
	}
}<|MERGE_RESOLUTION|>--- conflicted
+++ resolved
@@ -29,14 +29,10 @@
 			cline.on("taskUnpaused", () => this.emit("taskUnpaused", cline.taskId))
 			cline.on("taskAskResponded", () => this.emit("taskAskResponded", cline.taskId))
 			cline.on("taskAborted", () => this.emit("taskAborted", cline.taskId))
-<<<<<<< HEAD
 			cline.on("taskSpawned", (childTaskId) => this.emit("taskSpawned", cline.taskId, childTaskId))
 			cline.on("taskCompleted", (_, usage) => this.emit("taskCompleted", cline.taskId, usage))
 			cline.on("taskTokenUsageUpdated", (_, usage) => this.emit("taskTokenUsageUpdated", cline.taskId, usage))
-=======
-			cline.on("taskSpawned", (taskId) => this.emit("taskSpawned", cline.taskId, taskId))
 			this.emit("taskCreated", cline.taskId)
->>>>>>> c74c235d
 		})
 
 		this.on("message", ({ taskId, action, message }) => {
