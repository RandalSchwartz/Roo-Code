--- conflicted
+++ resolved
@@ -15,9 +15,6 @@
 // Mock workspace path
 jest.mock("../../../utils/path", () => ({
 	getWorkspacePath: jest.fn().mockReturnValue("/test/workspace"),
-<<<<<<< HEAD
-	toRelativePath: jest.fn((path, cwd) => path.replace(`${cwd}/`, "")),
-=======
 	toRelativePath: jest.fn((path, cwd) => {
 		// Handle both Windows and POSIX paths by using path.relative
 		const relativePath = require("path").relative(cwd, path)
@@ -26,7 +23,6 @@
 		// Add trailing slash if original path had one
 		return path.endsWith("/") ? normalizedPath + "/" : normalizedPath
 	}),
->>>>>>> 9255dc5d
 }))
 
 // Mock watcher - must be defined after mockDispose but before jest.mock("vscode")
