import { safeWriteJson } from "../../utils/safeWriteJson"
import * as path from "path"
import * as os from "os"
import * as fs from "fs/promises"
import pWaitFor from "p-wait-for"
import * as vscode from "vscode"
import * as yaml from "yaml"

import {
	type Language,
	type ProviderSettings,
	type GlobalState,
	type ClineMessage,
	TelemetryEventName,
} from "@roo-code/types"
import { CloudService } from "@roo-code/cloud"
import { TelemetryService } from "@roo-code/telemetry"
import { type ApiMessage } from "../task-persistence/apiMessages"

import { ClineProvider } from "./ClineProvider"
import { changeLanguage, t } from "../../i18n"
import { Package } from "../../shared/package"
import { RouterName, toRouterName, ModelRecord } from "../../shared/api"
import { supportPrompt } from "../../shared/support-prompt"

import { checkoutDiffPayloadSchema, checkoutRestorePayloadSchema, WebviewMessage } from "../../shared/WebviewMessage"
import { checkExistKey } from "../../shared/checkExistApiConfig"
import { experimentDefault } from "../../shared/experiments"
import { Terminal } from "../../integrations/terminal/Terminal"
import { openFile } from "../../integrations/misc/open-file"
import { openImage, saveImage } from "../../integrations/misc/image-handler"
import { selectImages } from "../../integrations/misc/process-images"
import { getTheme } from "../../integrations/theme/getTheme"
import { discoverChromeHostUrl, tryChromeHostUrl } from "../../services/browser/browserDiscovery"
import { searchWorkspaceFiles } from "../../services/search/file-search"
import { fileExistsAtPath } from "../../utils/fs"
import { playTts, setTtsEnabled, setTtsSpeed, stopTts } from "../../utils/tts"
import { singleCompletionHandler } from "../../utils/single-completion-handler"
import { searchCommits } from "../../utils/git"
import { exportSettings, importSettingsWithFeedback } from "../config/importExport"
import { getOpenAiModels } from "../../api/providers/openai"
import { getVsCodeLmModels } from "../../api/providers/vscode-lm"
import { openMention } from "../mentions"
import { TelemetrySetting } from "../../shared/TelemetrySetting"
import { getWorkspacePath } from "../../utils/path"
import { ensureSettingsDirectoryExists } from "../../utils/globalContext"
import { Mode, defaultModeSlug } from "../../shared/modes"
import { getModels, flushModels } from "../../api/providers/fetchers/modelCache"
import { GetModelsOptions } from "../../shared/api"
import { generateSystemPrompt } from "./generateSystemPrompt"
import { getCommand } from "../../utils/commands"

const ALLOWED_VSCODE_SETTINGS = new Set(["terminal.integrated.inheritEnv"])

import { MarketplaceManager, MarketplaceItemType } from "../../services/marketplace"
import { setPendingTodoList } from "../tools/updateTodoListTool"

export const webviewMessageHandler = async (
	provider: ClineProvider,
	message: WebviewMessage,
	marketplaceManager?: MarketplaceManager,
) => {
	// Utility functions provided for concise get/update of global state via contextProxy API.
	const getGlobalState = <K extends keyof GlobalState>(key: K) => provider.contextProxy.getValue(key)
	const updateGlobalState = async <K extends keyof GlobalState>(key: K, value: GlobalState[K]) =>
		await provider.contextProxy.setValue(key, value)

	/**
	 * Shared utility to find message indices based on timestamp
	 */
	const findMessageIndices = (messageTs: number, currentCline: any) => {
		const timeCutoff = messageTs - 1000 // 1 second buffer before the message
		const messageIndex = currentCline.clineMessages.findIndex((msg: ClineMessage) => msg.ts && msg.ts >= timeCutoff)
		const apiConversationHistoryIndex = currentCline.apiConversationHistory.findIndex(
			(msg: ApiMessage) => msg.ts && msg.ts >= timeCutoff,
		)
		return { messageIndex, apiConversationHistoryIndex }
	}

	/**
	 * Removes the target message and all subsequent messages
	 */
	const removeMessagesThisAndSubsequent = async (
		currentCline: any,
		messageIndex: number,
		apiConversationHistoryIndex: number,
	) => {
		// Delete this message and all that follow
		await currentCline.overwriteClineMessages(currentCline.clineMessages.slice(0, messageIndex))

		if (apiConversationHistoryIndex !== -1) {
			await currentCline.overwriteApiConversationHistory(
				currentCline.apiConversationHistory.slice(0, apiConversationHistoryIndex),
			)
		}
	}

	/**
	 * Handles message deletion operations with user confirmation
	 */
	const handleDeleteOperation = async (messageTs: number): Promise<void> => {
<<<<<<< HEAD
		// Check if user has opted to skip the confirmation
		const skipDeleteMessageConfirmation = getGlobalState("skipDeleteMessageConfirmation")

		if (skipDeleteMessageConfirmation) {
			// Directly handle the deletion without showing dialog
			await handleDeleteMessageConfirm(messageTs)
		} else {
			// Check if the message has a checkpoint
			const currentCline = provider.getCurrentCline()
			let hasCheckpoint = false
			if (currentCline) {
				// Debug: Log all messages to understand the state
				console.log("[webviewMessageHandler] Total messages:", currentCline.clineMessages.length)
				console.log("[webviewMessageHandler] Looking for message with ts:", messageTs)
				console.log(
					"[webviewMessageHandler] All messages with timestamps:",
					currentCline.clineMessages.map((m, idx) => ({
						index: idx,
						ts: m.ts,
						say: m.say,
						hasCheckpoint: !!m.checkpoint,
						checkpoint: m.checkpoint,
					})),
				)

				const { messageIndex } = findMessageIndices(messageTs, currentCline)
				console.log("[webviewMessageHandler] Checking for checkpoint at messageIndex:", messageIndex)
				if (messageIndex !== -1) {
					const targetMessage = currentCline.clineMessages[messageIndex]
					console.log("[webviewMessageHandler] Target message:", JSON.stringify(targetMessage, null, 2))
					console.log("[webviewMessageHandler] Target message checkpoint:", targetMessage?.checkpoint)
					hasCheckpoint = !!(
						targetMessage?.checkpoint &&
						typeof targetMessage.checkpoint === "object" &&
						"hash" in targetMessage.checkpoint
					)
					console.log("[webviewMessageHandler] hasCheckpoint:", hasCheckpoint)
				} else {
					console.log("[webviewMessageHandler] Message not found! Looking for ts:", messageTs)
				}
			}

			// Send message to webview to show delete confirmation dialog
			await provider.postMessageToWebview({
				type: "showDeleteMessageDialog",
				messageTs,
				hasCheckpoint,
			})
		}
=======
		// Send message to webview to show delete confirmation dialog
		await provider.postMessageToWebview({
			type: "showDeleteMessageDialog",
			messageTs,
		})
>>>>>>> 69c39967
	}

	/**
	 * Handles confirmed message deletion from webview dialog
	 */
	const handleDeleteMessageConfirm = async (messageTs: number, restoreCheckpoint?: boolean): Promise<void> => {
		// Only proceed if we have a current cline
		if (provider.getCurrentCline()) {
			const currentCline = provider.getCurrentCline()!
			const { messageIndex, apiConversationHistoryIndex } = findMessageIndices(messageTs, currentCline)

			if (messageIndex !== -1) {
				try {
					// If checkpoint restoration is requested, restore to the checkpoint first
					if (restoreCheckpoint) {
						const targetMessage = currentCline.clineMessages[messageIndex]
						if (
							targetMessage?.checkpoint &&
							typeof targetMessage.checkpoint === "object" &&
							"hash" in targetMessage.checkpoint
						) {
							await currentCline.checkpointRestore({
								ts: targetMessage.ts!,
								commitHash: targetMessage.checkpoint.hash as string,
								mode: "restore",
							})
						}
					}

					const { historyItem } = await provider.getTaskWithId(currentCline.taskId)

					// Delete this message and all subsequent messages
					await removeMessagesThisAndSubsequent(currentCline, messageIndex, apiConversationHistoryIndex)

					// Initialize with history item after deletion
					await provider.initClineWithHistoryItem(historyItem)
				} catch (error) {
					console.error("Error in delete message:", error)
					vscode.window.showErrorMessage(
						`Error deleting message: ${error instanceof Error ? error.message : String(error)}`,
					)
				}
			}
		}
	}

	/**
	 * Handles message editing operations with user confirmation
	 */
<<<<<<< HEAD
	const handleEditOperation = async (messageTs: number, editedContent: string): Promise<void> => {
		// Check if user has opted to skip the confirmation
		const skipEditMessageConfirmation = getGlobalState("skipEditMessageConfirmation")

		// Always check if the message has a checkpoint first
		const currentCline = provider.getCurrentCline()
		let hasCheckpoint = false
		if (currentCline) {
			console.log(
				"[webviewMessageHandler] Edit - Total messages in currentCline:",
				currentCline.clineMessages.length,
			)
			console.log("[webviewMessageHandler] Edit - Looking for messageTs:", messageTs)

			// Log all messages with their timestamps and checkpoint status
			currentCline.clineMessages.forEach((msg, idx) => {
				console.log(
					`[webviewMessageHandler] Edit - Message ${idx}: ts=${msg.ts}, type=${msg.type}, say=${msg.say}, hasCheckpoint=${!!msg.checkpoint}, checkpoint=${JSON.stringify(msg.checkpoint)}`,
				)
			})

			const { messageIndex } = findMessageIndices(messageTs, currentCline)
			console.log("[webviewMessageHandler] Edit - Checking for checkpoint at messageIndex:", messageIndex)
			if (messageIndex !== -1) {
				const targetMessage = currentCline.clineMessages[messageIndex]
				console.log("[webviewMessageHandler] Edit - Target message:", JSON.stringify(targetMessage, null, 2))
				console.log("[webviewMessageHandler] Edit - Target message checkpoint:", targetMessage?.checkpoint)
				hasCheckpoint = !!(
					targetMessage?.checkpoint &&
					typeof targetMessage.checkpoint === "object" &&
					"hash" in targetMessage.checkpoint
				)
				console.log("[webviewMessageHandler] Edit - hasCheckpoint:", hasCheckpoint)
			} else {
				console.log("[webviewMessageHandler] Edit - Message not found in clineMessages!")
			}
		} else {
			console.log("[webviewMessageHandler] Edit - No currentCline available!")
		}

		if (skipEditMessageConfirmation) {
			// If there's a checkpoint, show the checkpoint dialog even when skipping confirmation
			if (hasCheckpoint) {
				await provider.postMessageToWebview({
					type: "showEditMessageDialog",
					messageTs,
					text: editedContent,
					hasCheckpoint,
				})
			} else {
				// No checkpoint, directly handle the edit without showing dialog
				await handleEditMessageConfirm(messageTs, editedContent, false)
			}
		} else {
			// Send message to webview to show edit confirmation dialog
			await provider.postMessageToWebview({
				type: "showEditMessageDialog",
				messageTs,
				text: editedContent,
				hasCheckpoint,
			})
		}
=======
	const handleEditOperation = async (messageTs: number, editedContent: string, images?: string[]): Promise<void> => {
		// Send message to webview to show edit confirmation dialog
		await provider.postMessageToWebview({
			type: "showEditMessageDialog",
			messageTs,
			text: editedContent,
			images,
		})
>>>>>>> 69c39967
	}

	/**
	 * Handles confirmed message editing from webview dialog
	 */
	const handleEditMessageConfirm = async (
		messageTs: number,
		editedContent: string,
<<<<<<< HEAD
		restoreCheckpoint?: boolean,
=======
		images?: string[],
>>>>>>> 69c39967
	): Promise<void> => {
		// Only proceed if we have a current cline
		if (provider.getCurrentCline()) {
			const currentCline = provider.getCurrentCline()!

			// Use findMessageIndices to find messages based on timestamp
			const { messageIndex, apiConversationHistoryIndex } = findMessageIndices(messageTs, currentCline)

			if (messageIndex !== -1) {
				try {
					// If checkpoint restoration is requested, restore to the checkpoint first
					if (restoreCheckpoint) {
						const targetMessage = currentCline.clineMessages[messageIndex]
						if (
							targetMessage?.checkpoint &&
							typeof targetMessage.checkpoint === "object" &&
							"hash" in targetMessage.checkpoint
						) {
							await currentCline.checkpointRestore({
								ts: targetMessage.ts!,
								commitHash: targetMessage.checkpoint.hash as string,
								mode: "restore",
							})
						}
					}

					// Edit this message and delete subsequent
					await removeMessagesThisAndSubsequent(currentCline, messageIndex, apiConversationHistoryIndex)

					// Process the edited message as a regular user message
					// This will add it to the conversation and trigger an AI response
					webviewMessageHandler(provider, {
						type: "askResponse",
						askResponse: "messageResponse",
						text: editedContent,
						images,
					})

					// Don't initialize with history item for edit operations
					// The webviewMessageHandler will handle the conversation state
				} catch (error) {
					console.error("Error in edit message:", error)
					vscode.window.showErrorMessage(
						`Error editing message: ${error instanceof Error ? error.message : String(error)}`,
					)
				}
			}
		}
	}

	/**
	 * Handles message modification operations (delete or edit) with confirmation dialog
	 * @param messageTs Timestamp of the message to operate on
	 * @param operation Type of operation ('delete' or 'edit')
	 * @param editedContent New content for edit operations
	 * @returns Promise<void>
	 */
	const handleMessageModificationsOperation = async (
		messageTs: number,
		operation: "delete" | "edit",
		editedContent?: string,
		images?: string[],
	): Promise<void> => {
		if (operation === "delete") {
			await handleDeleteOperation(messageTs)
		} else if (operation === "edit" && editedContent) {
			await handleEditOperation(messageTs, editedContent, images)
		}
	}

	switch (message.type) {
		case "webviewDidLaunch":
			// Load custom modes first
			const customModes = await provider.customModesManager.getCustomModes()
			await updateGlobalState("customModes", customModes)

			provider.postStateToWebview()
			provider.workspaceTracker?.initializeFilePaths() // Don't await.

			getTheme().then((theme) => provider.postMessageToWebview({ type: "theme", text: JSON.stringify(theme) }))

			// If MCP Hub is already initialized, update the webview with
			// current server list.
			const mcpHub = provider.getMcpHub()

			if (mcpHub) {
				provider.postMessageToWebview({ type: "mcpServers", mcpServers: mcpHub.getAllServers() })
			}

			provider.providerSettingsManager
				.listConfig()
				.then(async (listApiConfig) => {
					if (!listApiConfig) {
						return
					}

					if (listApiConfig.length === 1) {
						// Check if first time init then sync with exist config.
						if (!checkExistKey(listApiConfig[0])) {
							const { apiConfiguration } = await provider.getState()

							await provider.providerSettingsManager.saveConfig(
								listApiConfig[0].name ?? "default",
								apiConfiguration,
							)

							listApiConfig[0].apiProvider = apiConfiguration.apiProvider
						}
					}

					const currentConfigName = getGlobalState("currentApiConfigName")

					if (currentConfigName) {
						if (!(await provider.providerSettingsManager.hasConfig(currentConfigName))) {
							// Current config name not valid, get first config in list.
							const name = listApiConfig[0]?.name
							await updateGlobalState("currentApiConfigName", name)

							if (name) {
								await provider.activateProviderProfile({ name })
								return
							}
						}
					}

					await Promise.all([
						await updateGlobalState("listApiConfigMeta", listApiConfig),
						await provider.postMessageToWebview({ type: "listApiConfig", listApiConfig }),
					])
				})
				.catch((error) =>
					provider.log(
						`Error list api configuration: ${JSON.stringify(error, Object.getOwnPropertyNames(error), 2)}`,
					),
				)

			// If user already opted in to telemetry, enable telemetry service
			provider.getStateToPostToWebview().then((state) => {
				const { telemetrySetting } = state
				const isOptedIn = telemetrySetting === "enabled"
				TelemetryService.instance.updateTelemetryState(isOptedIn)
			})

			provider.isViewLaunched = true
			break
		case "newTask":
			// Initializing new instance of Cline will make sure that any
			// agentically running promises in old instance don't affect our new
			// task. This essentially creates a fresh slate for the new task.
			await provider.initClineWithTask(message.text, message.images)
			break
		case "customInstructions":
			await provider.updateCustomInstructions(message.text)
			break
		case "alwaysAllowReadOnly":
			await updateGlobalState("alwaysAllowReadOnly", message.bool ?? undefined)
			await provider.postStateToWebview()
			break
		case "alwaysAllowReadOnlyOutsideWorkspace":
			await updateGlobalState("alwaysAllowReadOnlyOutsideWorkspace", message.bool ?? undefined)
			await provider.postStateToWebview()
			break
		case "alwaysAllowWrite":
			await updateGlobalState("alwaysAllowWrite", message.bool ?? undefined)
			await provider.postStateToWebview()
			break
		case "alwaysAllowWriteOutsideWorkspace":
			await updateGlobalState("alwaysAllowWriteOutsideWorkspace", message.bool ?? undefined)
			await provider.postStateToWebview()
			break
		case "alwaysAllowWriteProtected":
			await updateGlobalState("alwaysAllowWriteProtected", message.bool ?? undefined)
			await provider.postStateToWebview()
			break
		case "alwaysAllowExecute":
			await updateGlobalState("alwaysAllowExecute", message.bool ?? undefined)
			await provider.postStateToWebview()
			break
		case "alwaysAllowBrowser":
			await updateGlobalState("alwaysAllowBrowser", message.bool ?? undefined)
			await provider.postStateToWebview()
			break
		case "alwaysAllowMcp":
			await updateGlobalState("alwaysAllowMcp", message.bool)
			await provider.postStateToWebview()
			break
		case "alwaysAllowModeSwitch":
			await updateGlobalState("alwaysAllowModeSwitch", message.bool)
			await provider.postStateToWebview()
			break
		case "allowedMaxRequests":
			await updateGlobalState("allowedMaxRequests", message.value)
			await provider.postStateToWebview()
			break
		case "alwaysAllowSubtasks":
			await updateGlobalState("alwaysAllowSubtasks", message.bool)
			await provider.postStateToWebview()
			break
		case "alwaysAllowUpdateTodoList":
			await updateGlobalState("alwaysAllowUpdateTodoList", message.bool)
			await provider.postStateToWebview()
			break
		case "askResponse":
			provider.getCurrentCline()?.handleWebviewAskResponse(message.askResponse!, message.text, message.images)
			break
		case "autoCondenseContext":
			await updateGlobalState("autoCondenseContext", message.bool)
			await provider.postStateToWebview()
			break
		case "autoCondenseContextPercent":
			await updateGlobalState("autoCondenseContextPercent", message.value)
			await provider.postStateToWebview()
			break
		case "terminalOperation":
			if (message.terminalOperation) {
				provider.getCurrentCline()?.handleTerminalOperation(message.terminalOperation)
			}
			break
		case "clearTask":
			// clear task resets the current session and allows for a new task to be started, if this session is a subtask - it allows the parent task to be resumed
			// Check if the current task actually has a parent task
			const currentTask = provider.getCurrentCline()
			if (currentTask && currentTask.parentTask) {
				await provider.finishSubTask(t("common:tasks.canceled"))
			} else {
				// Regular task - just clear it
				await provider.clearTask()
			}
			await provider.postStateToWebview()
			break
		case "didShowAnnouncement":
			await updateGlobalState("lastShownAnnouncementId", provider.latestAnnouncementId)
			await provider.postStateToWebview()
			break
		case "selectImages":
			const images = await selectImages()
			await provider.postMessageToWebview({
				type: "selectedImages",
				images,
				context: message.context,
				messageTs: message.messageTs,
			})
			break
		case "exportCurrentTask":
			const currentTaskId = provider.getCurrentCline()?.taskId
			if (currentTaskId) {
				provider.exportTaskWithId(currentTaskId)
			}
			break
		case "shareCurrentTask":
			const shareTaskId = provider.getCurrentCline()?.taskId
			const clineMessages = provider.getCurrentCline()?.clineMessages
			if (!shareTaskId) {
				vscode.window.showErrorMessage(t("common:errors.share_no_active_task"))
				break
			}

			try {
				const visibility = message.visibility || "organization"
				const result = await CloudService.instance.shareTask(shareTaskId, visibility, clineMessages)

				if (result.success && result.shareUrl) {
					// Show success notification
					const messageKey =
						visibility === "public"
							? "common:info.public_share_link_copied"
							: "common:info.organization_share_link_copied"
					vscode.window.showInformationMessage(t(messageKey))

					// Send success feedback to webview for inline display
					await provider.postMessageToWebview({
						type: "shareTaskSuccess",
						visibility,
						text: result.shareUrl,
					})
				} else {
					// Handle error
					const errorMessage = result.error || "Failed to create share link"
					if (errorMessage.includes("Authentication")) {
						vscode.window.showErrorMessage(t("common:errors.share_auth_required"))
					} else if (errorMessage.includes("sharing is not enabled")) {
						vscode.window.showErrorMessage(t("common:errors.share_not_enabled"))
					} else if (errorMessage.includes("not found")) {
						vscode.window.showErrorMessage(t("common:errors.share_task_not_found"))
					} else {
						vscode.window.showErrorMessage(errorMessage)
					}
				}
			} catch (error) {
				provider.log(`[shareCurrentTask] Unexpected error: ${error}`)
				vscode.window.showErrorMessage(t("common:errors.share_task_failed"))
			}
			break
		case "showTaskWithId":
			provider.showTaskWithId(message.text!)
			break
		case "condenseTaskContextRequest":
			provider.condenseTaskContext(message.text!)
			break
		case "deleteTaskWithId":
			provider.deleteTaskWithId(message.text!)
			break
		case "deleteMultipleTasksWithIds": {
			const ids = message.ids

			if (Array.isArray(ids)) {
				// Process in batches of 20 (or another reasonable number)
				const batchSize = 20
				const results = []

				// Only log start and end of the operation
				console.log(`Batch deletion started: ${ids.length} tasks total`)

				for (let i = 0; i < ids.length; i += batchSize) {
					const batch = ids.slice(i, i + batchSize)

					const batchPromises = batch.map(async (id) => {
						try {
							await provider.deleteTaskWithId(id)
							return { id, success: true }
						} catch (error) {
							// Keep error logging for debugging purposes
							console.log(
								`Failed to delete task ${id}: ${error instanceof Error ? error.message : String(error)}`,
							)
							return { id, success: false }
						}
					})

					// Process each batch in parallel but wait for completion before starting the next batch
					const batchResults = await Promise.all(batchPromises)
					results.push(...batchResults)

					// Update the UI after each batch to show progress
					await provider.postStateToWebview()
				}

				// Log final results
				const successCount = results.filter((r) => r.success).length
				const failCount = results.length - successCount
				console.log(
					`Batch deletion completed: ${successCount}/${ids.length} tasks successful, ${failCount} tasks failed`,
				)
			}
			break
		}
		case "exportTaskWithId":
			provider.exportTaskWithId(message.text!)
			break
		case "importSettings": {
			await importSettingsWithFeedback({
				providerSettingsManager: provider.providerSettingsManager,
				contextProxy: provider.contextProxy,
				customModesManager: provider.customModesManager,
				provider: provider,
			})

			break
		}
		case "exportSettings":
			await exportSettings({
				providerSettingsManager: provider.providerSettingsManager,
				contextProxy: provider.contextProxy,
			})

			break
		case "resetState":
			await provider.resetState()
			break
		case "flushRouterModels":
			const routerNameFlush: RouterName = toRouterName(message.text)
			await flushModels(routerNameFlush)
			break
		case "requestRouterModels":
			const { apiConfiguration } = await provider.getState()

			const routerModels: Partial<Record<RouterName, ModelRecord>> = {
				openrouter: {},
				requesty: {},
				glama: {},
				unbound: {},
				litellm: {},
				ollama: {},
				lmstudio: {},
			}

			const safeGetModels = async (options: GetModelsOptions): Promise<ModelRecord> => {
				try {
					return await getModels(options)
				} catch (error) {
					console.error(
						`Failed to fetch models in webviewMessageHandler requestRouterModels for ${options.provider}:`,
						error,
					)
					throw error // Re-throw to be caught by Promise.allSettled
				}
			}

			const modelFetchPromises: Array<{ key: RouterName; options: GetModelsOptions }> = [
				{ key: "openrouter", options: { provider: "openrouter" } },
				{ key: "requesty", options: { provider: "requesty", apiKey: apiConfiguration.requestyApiKey } },
				{ key: "glama", options: { provider: "glama" } },
				{ key: "unbound", options: { provider: "unbound", apiKey: apiConfiguration.unboundApiKey } },
			]

			// Don't fetch Ollama and LM Studio models by default anymore
			// They have their own specific handlers: requestOllamaModels and requestLmStudioModels

			const litellmApiKey = apiConfiguration.litellmApiKey || message?.values?.litellmApiKey
			const litellmBaseUrl = apiConfiguration.litellmBaseUrl || message?.values?.litellmBaseUrl
			if (litellmApiKey && litellmBaseUrl) {
				modelFetchPromises.push({
					key: "litellm",
					options: { provider: "litellm", apiKey: litellmApiKey, baseUrl: litellmBaseUrl },
				})
			}

			const results = await Promise.allSettled(
				modelFetchPromises.map(async ({ key, options }) => {
					const models = await safeGetModels(options)
					return { key, models } // key is RouterName here
				}),
			)

			const fetchedRouterModels: Partial<Record<RouterName, ModelRecord>> = {
				...routerModels,
				// Initialize ollama and lmstudio with empty objects since they use separate handlers
				ollama: {},
				lmstudio: {},
			}

			results.forEach((result, index) => {
				const routerName = modelFetchPromises[index].key // Get RouterName using index

				if (result.status === "fulfilled") {
					fetchedRouterModels[routerName] = result.value.models

					// Ollama and LM Studio settings pages still need these events
					if (routerName === "ollama" && Object.keys(result.value.models).length > 0) {
						provider.postMessageToWebview({
							type: "ollamaModels",
							ollamaModels: Object.keys(result.value.models),
						})
					} else if (routerName === "lmstudio" && Object.keys(result.value.models).length > 0) {
						provider.postMessageToWebview({
							type: "lmStudioModels",
							lmStudioModels: Object.keys(result.value.models),
						})
					}
				} else {
					// Handle rejection: Post a specific error message for this provider
					const errorMessage = result.reason instanceof Error ? result.reason.message : String(result.reason)
					console.error(`Error fetching models for ${routerName}:`, result.reason)

					fetchedRouterModels[routerName] = {} // Ensure it's an empty object in the main routerModels message

					provider.postMessageToWebview({
						type: "singleRouterModelFetchResponse",
						success: false,
						error: errorMessage,
						values: { provider: routerName },
					})
				}
			})

			provider.postMessageToWebview({
				type: "routerModels",
				routerModels: fetchedRouterModels as Record<RouterName, ModelRecord>,
			})

			break
		case "requestOllamaModels": {
			// Specific handler for Ollama models only
			const { apiConfiguration: ollamaApiConfig } = await provider.getState()
			try {
				// Flush cache first to ensure fresh models
				await flushModels("ollama")

				const ollamaModels = await getModels({
					provider: "ollama",
					baseUrl: ollamaApiConfig.ollamaBaseUrl,
				})

				if (Object.keys(ollamaModels).length > 0) {
					provider.postMessageToWebview({
						type: "ollamaModels",
						ollamaModels: Object.keys(ollamaModels),
					})
				}
			} catch (error) {
				// Silently fail - user hasn't configured Ollama yet
				console.debug("Ollama models fetch failed:", error)
			}
			break
		}
		case "requestLmStudioModels": {
			// Specific handler for LM Studio models only
			const { apiConfiguration: lmStudioApiConfig } = await provider.getState()
			try {
				// Flush cache first to ensure fresh models
				await flushModels("lmstudio")

				const lmStudioModels = await getModels({
					provider: "lmstudio",
					baseUrl: lmStudioApiConfig.lmStudioBaseUrl,
				})

				if (Object.keys(lmStudioModels).length > 0) {
					provider.postMessageToWebview({
						type: "lmStudioModels",
						lmStudioModels: Object.keys(lmStudioModels),
					})
				}
			} catch (error) {
				// Silently fail - user hasn't configured LM Studio yet
				console.debug("LM Studio models fetch failed:", error)
			}
			break
		}
		case "requestOpenAiModels":
			if (message?.values?.baseUrl && message?.values?.apiKey) {
				const openAiModels = await getOpenAiModels(
					message?.values?.baseUrl,
					message?.values?.apiKey,
					message?.values?.openAiHeaders,
				)

				provider.postMessageToWebview({ type: "openAiModels", openAiModels })
			}

			break
		case "requestVsCodeLmModels":
			const vsCodeLmModels = await getVsCodeLmModels()
			// TODO: Cache like we do for OpenRouter, etc?
			provider.postMessageToWebview({ type: "vsCodeLmModels", vsCodeLmModels })
			break
		case "openImage":
			openImage(message.text!, { values: message.values })
			break
		case "saveImage":
			saveImage(message.dataUri!)
			break
		case "openFile":
			openFile(message.text!, message.values as { create?: boolean; content?: string; line?: number })
			break
		case "openMention":
			openMention(message.text)
			break
		case "openExternal":
			if (message.url) {
				vscode.env.openExternal(vscode.Uri.parse(message.url))
			}
			break
		case "checkpointDiff":
			const result = checkoutDiffPayloadSchema.safeParse(message.payload)

			if (result.success) {
				await provider.getCurrentCline()?.checkpointDiff(result.data)
			}

			break
		case "checkpointRestore": {
			const result = checkoutRestorePayloadSchema.safeParse(message.payload)

			if (result.success) {
				await provider.cancelTask()

				try {
					await pWaitFor(() => provider.getCurrentCline()?.isInitialized === true, { timeout: 3_000 })
				} catch (error) {
					vscode.window.showErrorMessage(t("common:errors.checkpoint_timeout"))
				}

				try {
					await provider.getCurrentCline()?.checkpointRestore(result.data)
				} catch (error) {
					vscode.window.showErrorMessage(t("common:errors.checkpoint_failed"))
				}
			}

			break
		}
		case "cancelTask":
			await provider.cancelTask()
			break
		case "allowedCommands": {
			// Validate and sanitize the commands array
			const commands = message.commands ?? []
			const validCommands = Array.isArray(commands)
				? commands.filter((cmd) => typeof cmd === "string" && cmd.trim().length > 0)
				: []

			await updateGlobalState("allowedCommands", validCommands)

			// Also update workspace settings.
			await vscode.workspace
				.getConfiguration(Package.name)
				.update("allowedCommands", validCommands, vscode.ConfigurationTarget.Global)

			break
		}
		case "openCustomModesSettings": {
			const customModesFilePath = await provider.customModesManager.getCustomModesFilePath()

			if (customModesFilePath) {
				openFile(customModesFilePath)
			}

			break
		}
		case "openMcpSettings": {
			const mcpSettingsFilePath = await provider.getMcpHub()?.getMcpSettingsFilePath()

			if (mcpSettingsFilePath) {
				openFile(mcpSettingsFilePath)
			}

			break
		}
		case "openProjectMcpSettings": {
			if (!vscode.workspace.workspaceFolders?.length) {
				vscode.window.showErrorMessage(t("common:errors.no_workspace"))
				return
			}

			const workspaceFolder = vscode.workspace.workspaceFolders[0]
			const rooDir = path.join(workspaceFolder.uri.fsPath, ".roo")
			const mcpPath = path.join(rooDir, "mcp.json")

			try {
				await fs.mkdir(rooDir, { recursive: true })
				const exists = await fileExistsAtPath(mcpPath)

				if (!exists) {
					await safeWriteJson(mcpPath, { mcpServers: {} })
				}

				await openFile(mcpPath)
			} catch (error) {
				vscode.window.showErrorMessage(t("mcp:errors.create_json", { error: `${error}` }))
			}

			break
		}
		case "deleteMcpServer": {
			if (!message.serverName) {
				break
			}

			try {
				provider.log(`Attempting to delete MCP server: ${message.serverName}`)
				await provider.getMcpHub()?.deleteServer(message.serverName, message.source as "global" | "project")
				provider.log(`Successfully deleted MCP server: ${message.serverName}`)

				// Refresh the webview state
				await provider.postStateToWebview()
			} catch (error) {
				const errorMessage = error instanceof Error ? error.message : String(error)
				provider.log(`Failed to delete MCP server: ${errorMessage}`)
				// Error messages are already handled by McpHub.deleteServer
			}
			break
		}
		case "restartMcpServer": {
			try {
				await provider.getMcpHub()?.restartConnection(message.text!, message.source as "global" | "project")
			} catch (error) {
				provider.log(
					`Failed to retry connection for ${message.text}: ${JSON.stringify(error, Object.getOwnPropertyNames(error), 2)}`,
				)
			}
			break
		}
		case "toggleToolAlwaysAllow": {
			try {
				await provider
					.getMcpHub()
					?.toggleToolAlwaysAllow(
						message.serverName!,
						message.source as "global" | "project",
						message.toolName!,
						Boolean(message.alwaysAllow),
					)
			} catch (error) {
				provider.log(
					`Failed to toggle auto-approve for tool ${message.toolName}: ${JSON.stringify(error, Object.getOwnPropertyNames(error), 2)}`,
				)
			}
			break
		}
		case "toggleToolEnabledForPrompt": {
			try {
				await provider
					.getMcpHub()
					?.toggleToolEnabledForPrompt(
						message.serverName!,
						message.source as "global" | "project",
						message.toolName!,
						Boolean(message.isEnabled),
					)
			} catch (error) {
				provider.log(
					`Failed to toggle enabled for prompt for tool ${message.toolName}: ${JSON.stringify(error, Object.getOwnPropertyNames(error), 2)}`,
				)
			}
			break
		}
		case "toggleMcpServer": {
			try {
				await provider
					.getMcpHub()
					?.toggleServerDisabled(
						message.serverName!,
						message.disabled!,
						message.source as "global" | "project",
					)
			} catch (error) {
				provider.log(
					`Failed to toggle MCP server ${message.serverName}: ${JSON.stringify(error, Object.getOwnPropertyNames(error), 2)}`,
				)
			}
			break
		}
		case "mcpEnabled":
			const mcpEnabled = message.bool ?? true
			await updateGlobalState("mcpEnabled", mcpEnabled)
			await provider.postStateToWebview()
			break
		case "enableMcpServerCreation":
			await updateGlobalState("enableMcpServerCreation", message.bool ?? true)
			await provider.postStateToWebview()
			break
		case "refreshAllMcpServers": {
			const mcpHub = provider.getMcpHub()
			if (mcpHub) {
				await mcpHub.refreshAllConnections()
			}
			break
		}
		// playSound handler removed - now handled directly in the webview
		case "soundEnabled":
			const soundEnabled = message.bool ?? true
			await updateGlobalState("soundEnabled", soundEnabled)
			await provider.postStateToWebview()
			break
		case "soundVolume":
			const soundVolume = message.value ?? 0.5
			await updateGlobalState("soundVolume", soundVolume)
			await provider.postStateToWebview()
			break
		case "ttsEnabled":
			const ttsEnabled = message.bool ?? true
			await updateGlobalState("ttsEnabled", ttsEnabled)
			setTtsEnabled(ttsEnabled) // Add this line to update the tts utility
			await provider.postStateToWebview()
			break
		case "ttsSpeed":
			const ttsSpeed = message.value ?? 1.0
			await updateGlobalState("ttsSpeed", ttsSpeed)
			setTtsSpeed(ttsSpeed)
			await provider.postStateToWebview()
			break
		case "playTts":
			if (message.text) {
				playTts(message.text, {
					onStart: () => provider.postMessageToWebview({ type: "ttsStart", text: message.text }),
					onStop: () => provider.postMessageToWebview({ type: "ttsStop", text: message.text }),
				})
			}
			break
		case "stopTts":
			stopTts()
			break
		case "diffEnabled":
			const diffEnabled = message.bool ?? true
			await updateGlobalState("diffEnabled", diffEnabled)
			await provider.postStateToWebview()
			break
		case "enableCheckpoints":
			const enableCheckpoints = message.bool ?? true
			await updateGlobalState("enableCheckpoints", enableCheckpoints)
			await provider.postStateToWebview()
			break
		case "browserViewportSize":
			const browserViewportSize = message.text ?? "900x600"
			await updateGlobalState("browserViewportSize", browserViewportSize)
			await provider.postStateToWebview()
			break
		case "remoteBrowserHost":
			await updateGlobalState("remoteBrowserHost", message.text)
			await provider.postStateToWebview()
			break
		case "remoteBrowserEnabled":
			// Store the preference in global state
			// remoteBrowserEnabled now means "enable remote browser connection"
			await updateGlobalState("remoteBrowserEnabled", message.bool ?? false)
			// If disabling remote browser connection, clear the remoteBrowserHost
			if (!message.bool) {
				await updateGlobalState("remoteBrowserHost", undefined)
			}
			await provider.postStateToWebview()
			break
		case "testBrowserConnection":
			// If no text is provided, try auto-discovery
			if (!message.text) {
				// Use testBrowserConnection for auto-discovery
				const chromeHostUrl = await discoverChromeHostUrl()

				if (chromeHostUrl) {
					// Send the result back to the webview
					await provider.postMessageToWebview({
						type: "browserConnectionResult",
						success: !!chromeHostUrl,
						text: `Auto-discovered and tested connection to Chrome: ${chromeHostUrl}`,
						values: { endpoint: chromeHostUrl },
					})
				} else {
					await provider.postMessageToWebview({
						type: "browserConnectionResult",
						success: false,
						text: "No Chrome instances found on the network. Make sure Chrome is running with remote debugging enabled (--remote-debugging-port=9222).",
					})
				}
			} else {
				// Test the provided URL
				const customHostUrl = message.text
				const hostIsValid = await tryChromeHostUrl(message.text)

				// Send the result back to the webview
				await provider.postMessageToWebview({
					type: "browserConnectionResult",
					success: hostIsValid,
					text: hostIsValid
						? `Successfully connected to Chrome: ${customHostUrl}`
						: "Failed to connect to Chrome",
				})
			}
			break
		case "fuzzyMatchThreshold":
			await updateGlobalState("fuzzyMatchThreshold", message.value)
			await provider.postStateToWebview()
			break
		case "updateVSCodeSetting": {
			const { setting, value } = message

			if (setting !== undefined && value !== undefined) {
				if (ALLOWED_VSCODE_SETTINGS.has(setting)) {
					await vscode.workspace.getConfiguration().update(setting, value, true)
				} else {
					vscode.window.showErrorMessage(`Cannot update restricted VSCode setting: ${setting}`)
				}
			}

			break
		}
		case "getVSCodeSetting":
			const { setting } = message

			if (setting) {
				try {
					await provider.postMessageToWebview({
						type: "vsCodeSetting",
						setting,
						value: vscode.workspace.getConfiguration().get(setting),
					})
				} catch (error) {
					console.error(`Failed to get VSCode setting ${message.setting}:`, error)

					await provider.postMessageToWebview({
						type: "vsCodeSetting",
						setting,
						error: `Failed to get setting: ${error.message}`,
						value: undefined,
					})
				}
			}

			break
		case "alwaysApproveResubmit":
			await updateGlobalState("alwaysApproveResubmit", message.bool ?? false)
			await provider.postStateToWebview()
			break
		case "requestDelaySeconds":
			await updateGlobalState("requestDelaySeconds", message.value ?? 5)
			await provider.postStateToWebview()
			break
		case "writeDelayMs":
			await updateGlobalState("writeDelayMs", message.value)
			await provider.postStateToWebview()
			break
		case "terminalOutputLineLimit":
			await updateGlobalState("terminalOutputLineLimit", message.value)
			await provider.postStateToWebview()
			break
		case "terminalShellIntegrationTimeout":
			await updateGlobalState("terminalShellIntegrationTimeout", message.value)
			await provider.postStateToWebview()
			if (message.value !== undefined) {
				Terminal.setShellIntegrationTimeout(message.value)
			}
			break
		case "terminalShellIntegrationDisabled":
			await updateGlobalState("terminalShellIntegrationDisabled", message.bool)
			await provider.postStateToWebview()
			if (message.bool !== undefined) {
				Terminal.setShellIntegrationDisabled(message.bool)
			}
			break
		case "terminalCommandDelay":
			await updateGlobalState("terminalCommandDelay", message.value)
			await provider.postStateToWebview()
			if (message.value !== undefined) {
				Terminal.setCommandDelay(message.value)
			}
			break
		case "terminalPowershellCounter":
			await updateGlobalState("terminalPowershellCounter", message.bool)
			await provider.postStateToWebview()
			if (message.bool !== undefined) {
				Terminal.setPowershellCounter(message.bool)
			}
			break
		case "terminalZshClearEolMark":
			await updateGlobalState("terminalZshClearEolMark", message.bool)
			await provider.postStateToWebview()
			if (message.bool !== undefined) {
				Terminal.setTerminalZshClearEolMark(message.bool)
			}
			break
		case "terminalZshOhMy":
			await updateGlobalState("terminalZshOhMy", message.bool)
			await provider.postStateToWebview()
			if (message.bool !== undefined) {
				Terminal.setTerminalZshOhMy(message.bool)
			}
			break
		case "terminalZshP10k":
			await updateGlobalState("terminalZshP10k", message.bool)
			await provider.postStateToWebview()
			if (message.bool !== undefined) {
				Terminal.setTerminalZshP10k(message.bool)
			}
			break
		case "terminalZdotdir":
			await updateGlobalState("terminalZdotdir", message.bool)
			await provider.postStateToWebview()
			if (message.bool !== undefined) {
				Terminal.setTerminalZdotdir(message.bool)
			}
			break
		case "terminalCompressProgressBar":
			await updateGlobalState("terminalCompressProgressBar", message.bool)
			await provider.postStateToWebview()
			if (message.bool !== undefined) {
				Terminal.setCompressProgressBar(message.bool)
			}
			break
		case "mode":
			await provider.handleModeSwitch(message.text as Mode)
			break
		case "updateSupportPrompt":
			try {
				if (!message?.values) {
					return
				}

				// Replace all prompts with the new values from the cached state
				await updateGlobalState("customSupportPrompts", message.values)
				await provider.postStateToWebview()
			} catch (error) {
				provider.log(
					`Error update support prompt: ${JSON.stringify(error, Object.getOwnPropertyNames(error), 2)}`,
				)
				vscode.window.showErrorMessage(t("common:errors.update_support_prompt"))
			}
			break
		case "updatePrompt":
			if (message.promptMode && message.customPrompt !== undefined) {
				const existingPrompts = getGlobalState("customModePrompts") ?? {}
				const updatedPrompts = { ...existingPrompts, [message.promptMode]: message.customPrompt }
				await updateGlobalState("customModePrompts", updatedPrompts)
				const currentState = await provider.getStateToPostToWebview()
				const stateWithPrompts = {
					...currentState,
					customModePrompts: updatedPrompts,
					hasOpenedModeSelector: currentState.hasOpenedModeSelector ?? false,
				}
				provider.postMessageToWebview({ type: "state", state: stateWithPrompts })

				if (TelemetryService.hasInstance()) {
					// Determine which setting was changed by comparing objects
					const oldPrompt = existingPrompts[message.promptMode] || {}
					const newPrompt = message.customPrompt
					const changedSettings = Object.keys(newPrompt).filter(
						(key) =>
							JSON.stringify((oldPrompt as Record<string, unknown>)[key]) !==
							JSON.stringify((newPrompt as Record<string, unknown>)[key]),
					)

					if (changedSettings.length > 0) {
						TelemetryService.instance.captureModeSettingChanged(changedSettings[0])
					}
				}
			}
			break
		case "deleteMessage": {
			if (provider.getCurrentCline() && typeof message.value === "number" && message.value) {
				await handleMessageModificationsOperation(message.value, "delete")
			}
			break
		}
		case "submitEditedMessage": {
			if (
				provider.getCurrentCline() &&
				typeof message.value === "number" &&
				message.value &&
				message.editedMessageContent
			) {
				await handleMessageModificationsOperation(
					message.value,
					"edit",
					message.editedMessageContent,
					message.images,
				)
			}
			break
		}
		case "screenshotQuality":
			await updateGlobalState("screenshotQuality", message.value)
			await provider.postStateToWebview()
			break
		case "maxOpenTabsContext":
			const tabCount = Math.min(Math.max(0, message.value ?? 20), 500)
			await updateGlobalState("maxOpenTabsContext", tabCount)
			await provider.postStateToWebview()
			break
		case "maxWorkspaceFiles":
			const fileCount = Math.min(Math.max(0, message.value ?? 200), 500)
			await updateGlobalState("maxWorkspaceFiles", fileCount)
			await provider.postStateToWebview()
			break
		case "alwaysAllowFollowupQuestions":
			await updateGlobalState("alwaysAllowFollowupQuestions", message.bool ?? false)
			await provider.postStateToWebview()
			break
		case "followupAutoApproveTimeoutMs":
			await updateGlobalState("followupAutoApproveTimeoutMs", message.value)
			await provider.postStateToWebview()
			break
		case "browserToolEnabled":
			await updateGlobalState("browserToolEnabled", message.bool ?? true)
			await provider.postStateToWebview()
			break
		case "language":
			changeLanguage(message.text ?? "en")
			await updateGlobalState("language", message.text as Language)
			await provider.postStateToWebview()
			break
		case "showRooIgnoredFiles":
			await updateGlobalState("showRooIgnoredFiles", message.bool ?? true)
			await provider.postStateToWebview()
			break
		case "hasOpenedModeSelector":
			await updateGlobalState("hasOpenedModeSelector", message.bool ?? true)
			await provider.postStateToWebview()
			break
		case "maxReadFileLine":
			await updateGlobalState("maxReadFileLine", message.value)
			await provider.postStateToWebview()
			break
		case "maxConcurrentFileReads":
			const valueToSave = message.value // Capture the value intended for saving
			await updateGlobalState("maxConcurrentFileReads", valueToSave)
			await provider.postStateToWebview()
			break
		case "setHistoryPreviewCollapsed": // Add the new case handler
			await updateGlobalState("historyPreviewCollapsed", message.bool ?? false)
			// No need to call postStateToWebview here as the UI already updated optimistically
			break
		case "toggleApiConfigPin":
			if (message.text) {
				const currentPinned = getGlobalState("pinnedApiConfigs") ?? {}
				const updatedPinned: Record<string, boolean> = { ...currentPinned }

				if (currentPinned[message.text]) {
					delete updatedPinned[message.text]
				} else {
					updatedPinned[message.text] = true
				}

				await updateGlobalState("pinnedApiConfigs", updatedPinned)
				await provider.postStateToWebview()
			}
			break
		case "enhancementApiConfigId":
			await updateGlobalState("enhancementApiConfigId", message.text)
			await provider.postStateToWebview()
			break
		case "condensingApiConfigId":
			await updateGlobalState("condensingApiConfigId", message.text)
			await provider.postStateToWebview()
			break
		case "updateCondensingPrompt":
			await updateGlobalState("customCondensingPrompt", message.text)
			await provider.postStateToWebview()
			break
		case "profileThresholds":
			await updateGlobalState("profileThresholds", message.values)
			await provider.postStateToWebview()
			break
		case "autoApprovalEnabled":
			await updateGlobalState("autoApprovalEnabled", message.bool ?? false)
			await provider.postStateToWebview()
			break
		case "enhancePrompt":
			if (message.text) {
				try {
					const { apiConfiguration, customSupportPrompts, listApiConfigMeta, enhancementApiConfigId } =
						await provider.getState()

					// Try to get enhancement config first, fall back to current config.
					let configToUse: ProviderSettings = apiConfiguration

					if (enhancementApiConfigId && !!listApiConfigMeta.find(({ id }) => id === enhancementApiConfigId)) {
						const { name: _, ...providerSettings } = await provider.providerSettingsManager.getProfile({
							id: enhancementApiConfigId,
						})

						if (providerSettings.apiProvider) {
							configToUse = providerSettings
						}
					}

					const enhancedPrompt = await singleCompletionHandler(
						configToUse,
						supportPrompt.create("ENHANCE", { userInput: message.text }, customSupportPrompts),
					)

					// Capture telemetry for prompt enhancement.
					const currentCline = provider.getCurrentCline()
					TelemetryService.instance.capturePromptEnhanced(currentCline?.taskId)

					await provider.postMessageToWebview({ type: "enhancedPrompt", text: enhancedPrompt })
				} catch (error) {
					provider.log(
						`Error enhancing prompt: ${JSON.stringify(error, Object.getOwnPropertyNames(error), 2)}`,
					)

					vscode.window.showErrorMessage(t("common:errors.enhance_prompt"))
					await provider.postMessageToWebview({ type: "enhancedPrompt" })
				}
			}
			break
		case "getSystemPrompt":
			try {
				const systemPrompt = await generateSystemPrompt(provider, message)

				await provider.postMessageToWebview({
					type: "systemPrompt",
					text: systemPrompt,
					mode: message.mode,
				})
			} catch (error) {
				provider.log(
					`Error getting system prompt:  ${JSON.stringify(error, Object.getOwnPropertyNames(error), 2)}`,
				)
				vscode.window.showErrorMessage(t("common:errors.get_system_prompt"))
			}
			break
		case "copySystemPrompt":
			try {
				const systemPrompt = await generateSystemPrompt(provider, message)

				await vscode.env.clipboard.writeText(systemPrompt)
				await vscode.window.showInformationMessage(t("common:info.clipboard_copy"))
			} catch (error) {
				provider.log(
					`Error getting system prompt:  ${JSON.stringify(error, Object.getOwnPropertyNames(error), 2)}`,
				)
				vscode.window.showErrorMessage(t("common:errors.get_system_prompt"))
			}
			break
		case "searchCommits": {
			const cwd = provider.cwd
			if (cwd) {
				try {
					const commits = await searchCommits(message.query || "", cwd)
					await provider.postMessageToWebview({
						type: "commitSearchResults",
						commits,
					})
				} catch (error) {
					provider.log(
						`Error searching commits: ${JSON.stringify(error, Object.getOwnPropertyNames(error), 2)}`,
					)
					vscode.window.showErrorMessage(t("common:errors.search_commits"))
				}
			}
			break
		}
		case "searchFiles": {
			const workspacePath = getWorkspacePath()

			if (!workspacePath) {
				// Handle case where workspace path is not available
				await provider.postMessageToWebview({
					type: "fileSearchResults",
					results: [],
					requestId: message.requestId,
					error: "No workspace path available",
				})
				break
			}
			try {
				// Call file search service with query from message
				const results = await searchWorkspaceFiles(
					message.query || "",
					workspacePath,
					20, // Use default limit, as filtering is now done in the backend
				)

				// Send results back to webview
				await provider.postMessageToWebview({
					type: "fileSearchResults",
					results,
					requestId: message.requestId,
				})
			} catch (error) {
				const errorMessage = error instanceof Error ? error.message : String(error)

				// Send error response to webview
				await provider.postMessageToWebview({
					type: "fileSearchResults",
					results: [],
					error: errorMessage,
					requestId: message.requestId,
				})
			}
			break
		}
		case "updateTodoList": {
			const payload = message.payload as { todos?: any[] }
			const todos = payload?.todos
			if (Array.isArray(todos)) {
				await setPendingTodoList(todos)
			}
			break
		}
		case "saveApiConfiguration":
			if (message.text && message.apiConfiguration) {
				try {
					await provider.providerSettingsManager.saveConfig(message.text, message.apiConfiguration)
					const listApiConfig = await provider.providerSettingsManager.listConfig()
					await updateGlobalState("listApiConfigMeta", listApiConfig)
				} catch (error) {
					provider.log(
						`Error save api configuration: ${JSON.stringify(error, Object.getOwnPropertyNames(error), 2)}`,
					)
					vscode.window.showErrorMessage(t("common:errors.save_api_config"))
				}
			}
			break
		case "upsertApiConfiguration":
			if (message.text && message.apiConfiguration) {
				await provider.upsertProviderProfile(message.text, message.apiConfiguration)
			}
			break
		case "renameApiConfiguration":
			if (message.values && message.apiConfiguration) {
				try {
					const { oldName, newName } = message.values

					if (oldName === newName) {
						break
					}

					// Load the old configuration to get its ID.
					const { id } = await provider.providerSettingsManager.getProfile({ name: oldName })

					// Create a new configuration with the new name and old ID.
					await provider.providerSettingsManager.saveConfig(newName, { ...message.apiConfiguration, id })

					// Delete the old configuration.
					await provider.providerSettingsManager.deleteConfig(oldName)

					// Re-activate to update the global settings related to the
					// currently activated provider profile.
					await provider.activateProviderProfile({ name: newName })
				} catch (error) {
					provider.log(
						`Error rename api configuration: ${JSON.stringify(error, Object.getOwnPropertyNames(error), 2)}`,
					)

					vscode.window.showErrorMessage(t("common:errors.rename_api_config"))
				}
			}
			break
		case "loadApiConfiguration":
			if (message.text) {
				try {
					await provider.activateProviderProfile({ name: message.text })
				} catch (error) {
					provider.log(
						`Error load api configuration: ${JSON.stringify(error, Object.getOwnPropertyNames(error), 2)}`,
					)
					vscode.window.showErrorMessage(t("common:errors.load_api_config"))
				}
			}
			break
		case "loadApiConfigurationById":
			if (message.text) {
				try {
					await provider.activateProviderProfile({ id: message.text })
				} catch (error) {
					provider.log(
						`Error load api configuration by ID: ${JSON.stringify(error, Object.getOwnPropertyNames(error), 2)}`,
					)
					vscode.window.showErrorMessage(t("common:errors.load_api_config"))
				}
			}
			break
		case "deleteApiConfiguration":
			if (message.text) {
				const answer = await vscode.window.showInformationMessage(
					t("common:confirmation.delete_config_profile"),
					{ modal: true },
					t("common:answers.yes"),
				)

				if (answer !== t("common:answers.yes")) {
					break
				}

				const oldName = message.text

				const newName = (await provider.providerSettingsManager.listConfig()).filter(
					(c) => c.name !== oldName,
				)[0]?.name

				if (!newName) {
					vscode.window.showErrorMessage(t("common:errors.delete_api_config"))
					return
				}

				try {
					await provider.providerSettingsManager.deleteConfig(oldName)
					await provider.activateProviderProfile({ name: newName })
				} catch (error) {
					provider.log(
						`Error delete api configuration: ${JSON.stringify(error, Object.getOwnPropertyNames(error), 2)}`,
					)

					vscode.window.showErrorMessage(t("common:errors.delete_api_config"))
				}
			}
			break
		case "deleteMessageConfirm":
			if (message.messageTs) {
				await handleDeleteMessageConfirm(message.messageTs, message.restoreCheckpoint)
			}
			break
		case "editMessageConfirm":
			if (message.messageTs && message.text) {
<<<<<<< HEAD
				await handleEditMessageConfirm(message.messageTs, message.text, message.restoreCheckpoint)
=======
				await handleEditMessageConfirm(message.messageTs, message.text, message.images)
>>>>>>> 69c39967
			}
			break
		case "getListApiConfiguration":
			try {
				const listApiConfig = await provider.providerSettingsManager.listConfig()
				await updateGlobalState("listApiConfigMeta", listApiConfig)
				provider.postMessageToWebview({ type: "listApiConfig", listApiConfig })
			} catch (error) {
				provider.log(
					`Error get list api configuration: ${JSON.stringify(error, Object.getOwnPropertyNames(error), 2)}`,
				)
				vscode.window.showErrorMessage(t("common:errors.list_api_config"))
			}
			break
		case "updateExperimental": {
			if (!message.values) {
				break
			}

			const updatedExperiments = {
				...(getGlobalState("experiments") ?? experimentDefault),
				...message.values,
			}

			await updateGlobalState("experiments", updatedExperiments)

			await provider.postStateToWebview()
			break
		}
		case "updateMcpTimeout":
			if (message.serverName && typeof message.timeout === "number") {
				try {
					await provider
						.getMcpHub()
						?.updateServerTimeout(
							message.serverName,
							message.timeout,
							message.source as "global" | "project",
						)
				} catch (error) {
					provider.log(
						`Failed to update timeout for ${message.serverName}: ${JSON.stringify(error, Object.getOwnPropertyNames(error), 2)}`,
					)
					vscode.window.showErrorMessage(t("common:errors.update_server_timeout"))
				}
			}
			break
		case "updateCustomMode":
			if (message.modeConfig) {
				// Check if this is a new mode or an update to an existing mode
				const existingModes = await provider.customModesManager.getCustomModes()
				const isNewMode = !existingModes.some((mode) => mode.slug === message.modeConfig?.slug)

				await provider.customModesManager.updateCustomMode(message.modeConfig.slug, message.modeConfig)
				// Update state after saving the mode
				const customModes = await provider.customModesManager.getCustomModes()
				await updateGlobalState("customModes", customModes)
				await updateGlobalState("mode", message.modeConfig.slug)
				await provider.postStateToWebview()

				// Track telemetry for custom mode creation or update
				if (TelemetryService.hasInstance()) {
					if (isNewMode) {
						// This is a new custom mode
						TelemetryService.instance.captureCustomModeCreated(
							message.modeConfig.slug,
							message.modeConfig.name,
						)
					} else {
						// Determine which setting was changed by comparing objects
						const existingMode = existingModes.find((mode) => mode.slug === message.modeConfig?.slug)
						const changedSettings = existingMode
							? Object.keys(message.modeConfig).filter(
									(key) =>
										JSON.stringify((existingMode as Record<string, unknown>)[key]) !==
										JSON.stringify((message.modeConfig as Record<string, unknown>)[key]),
								)
							: []

						if (changedSettings.length > 0) {
							TelemetryService.instance.captureModeSettingChanged(changedSettings[0])
						}
					}
				}
			}
			break
		case "deleteCustomMode":
			if (message.slug) {
				// Get the mode details to determine source and rules folder path
				const customModes = await provider.customModesManager.getCustomModes()
				const modeToDelete = customModes.find((mode) => mode.slug === message.slug)

				if (!modeToDelete) {
					break
				}

				// Determine the scope based on source (project or global)
				const scope = modeToDelete.source || "global"

				// Determine the rules folder path
				let rulesFolderPath: string
				if (scope === "project") {
					const workspacePath = getWorkspacePath()
					if (workspacePath) {
						rulesFolderPath = path.join(workspacePath, ".roo", `rules-${message.slug}`)
					} else {
						rulesFolderPath = path.join(".roo", `rules-${message.slug}`)
					}
				} else {
					// Global scope - use OS home directory
					const homeDir = os.homedir()
					rulesFolderPath = path.join(homeDir, ".roo", `rules-${message.slug}`)
				}

				// Check if the rules folder exists
				const rulesFolderExists = await fileExistsAtPath(rulesFolderPath)

				// If this is a check request, send back the folder info
				if (message.checkOnly) {
					await provider.postMessageToWebview({
						type: "deleteCustomModeCheck",
						slug: message.slug,
						rulesFolderPath: rulesFolderExists ? rulesFolderPath : undefined,
					})
					break
				}

				// Delete the mode
				await provider.customModesManager.deleteCustomMode(message.slug)

				// Delete the rules folder if it exists
				if (rulesFolderExists) {
					try {
						await fs.rm(rulesFolderPath, { recursive: true, force: true })
						provider.log(`Deleted rules folder for mode ${message.slug}: ${rulesFolderPath}`)
					} catch (error) {
						provider.log(`Failed to delete rules folder for mode ${message.slug}: ${error}`)
						// Notify the user about the failure
						vscode.window.showErrorMessage(
							t("common:errors.delete_rules_folder_failed", {
								rulesFolderPath,
								error: error instanceof Error ? error.message : String(error),
							}),
						)
						// Continue with mode deletion even if folder deletion fails
					}
				}

				// Switch back to default mode after deletion
				await updateGlobalState("mode", defaultModeSlug)
				await provider.postStateToWebview()
			}
			break
		case "exportMode":
			if (message.slug) {
				try {
					// Get custom mode prompts to check if built-in mode has been customized
					const customModePrompts = getGlobalState("customModePrompts") || {}
					const customPrompt = customModePrompts[message.slug]

					// Export the mode with any customizations merged directly
					const result = await provider.customModesManager.exportModeWithRules(message.slug, customPrompt)

					if (result.success && result.yaml) {
						// Get last used directory for export
						const lastExportPath = getGlobalState("lastModeExportPath")
						let defaultUri: vscode.Uri

						if (lastExportPath) {
							// Use the directory from the last export
							const lastDir = path.dirname(lastExportPath)
							defaultUri = vscode.Uri.file(path.join(lastDir, `${message.slug}-export.yaml`))
						} else {
							// Default to workspace or home directory
							const workspaceFolders = vscode.workspace.workspaceFolders
							if (workspaceFolders && workspaceFolders.length > 0) {
								defaultUri = vscode.Uri.file(
									path.join(workspaceFolders[0].uri.fsPath, `${message.slug}-export.yaml`),
								)
							} else {
								defaultUri = vscode.Uri.file(`${message.slug}-export.yaml`)
							}
						}

						// Show save dialog
						const saveUri = await vscode.window.showSaveDialog({
							defaultUri,
							filters: {
								"YAML files": ["yaml", "yml"],
							},
							title: "Save mode export",
						})

						if (saveUri && result.yaml) {
							// Save the directory for next time
							await updateGlobalState("lastModeExportPath", saveUri.fsPath)

							// Write the file to the selected location
							await fs.writeFile(saveUri.fsPath, result.yaml, "utf-8")

							// Send success message to webview
							provider.postMessageToWebview({
								type: "exportModeResult",
								success: true,
								slug: message.slug,
							})

							// Show info message
							vscode.window.showInformationMessage(t("common:info.mode_exported", { mode: message.slug }))
						} else {
							// User cancelled the save dialog
							provider.postMessageToWebview({
								type: "exportModeResult",
								success: false,
								error: "Export cancelled",
								slug: message.slug,
							})
						}
					} else {
						// Send error message to webview
						provider.postMessageToWebview({
							type: "exportModeResult",
							success: false,
							error: result.error,
							slug: message.slug,
						})
					}
				} catch (error) {
					const errorMessage = error instanceof Error ? error.message : String(error)
					provider.log(`Failed to export mode ${message.slug}: ${errorMessage}`)

					// Send error message to webview
					provider.postMessageToWebview({
						type: "exportModeResult",
						success: false,
						error: errorMessage,
						slug: message.slug,
					})
				}
			}
			break
		case "importMode":
			try {
				// Get last used directory for import
				const lastImportPath = getGlobalState("lastModeImportPath")
				let defaultUri: vscode.Uri | undefined

				if (lastImportPath) {
					// Use the directory from the last import
					const lastDir = path.dirname(lastImportPath)
					defaultUri = vscode.Uri.file(lastDir)
				} else {
					// Default to workspace or home directory
					const workspaceFolders = vscode.workspace.workspaceFolders
					if (workspaceFolders && workspaceFolders.length > 0) {
						defaultUri = vscode.Uri.file(workspaceFolders[0].uri.fsPath)
					}
				}

				// Show file picker to select YAML file
				const fileUri = await vscode.window.showOpenDialog({
					canSelectFiles: true,
					canSelectFolders: false,
					canSelectMany: false,
					defaultUri,
					filters: {
						"YAML files": ["yaml", "yml"],
					},
					title: "Select mode export file to import",
				})

				if (fileUri && fileUri[0]) {
					// Save the directory for next time
					await updateGlobalState("lastModeImportPath", fileUri[0].fsPath)

					// Read the file content
					const yamlContent = await fs.readFile(fileUri[0].fsPath, "utf-8")

					// Import the mode with the specified source level
					const result = await provider.customModesManager.importModeWithRules(
						yamlContent,
						message.source || "project", // Default to project if not specified
					)

					if (result.success) {
						// Update state after importing
						const customModes = await provider.customModesManager.getCustomModes()
						await updateGlobalState("customModes", customModes)
						await provider.postStateToWebview()

						// Send success message to webview
						provider.postMessageToWebview({
							type: "importModeResult",
							success: true,
						})

						// Show success message
						vscode.window.showInformationMessage(t("common:info.mode_imported"))
					} else {
						// Send error message to webview
						provider.postMessageToWebview({
							type: "importModeResult",
							success: false,
							error: result.error,
						})

						// Show error message
						vscode.window.showErrorMessage(t("common:errors.mode_import_failed", { error: result.error }))
					}
				} else {
					// User cancelled the file dialog - reset the importing state
					provider.postMessageToWebview({
						type: "importModeResult",
						success: false,
						error: "cancelled",
					})
				}
			} catch (error) {
				const errorMessage = error instanceof Error ? error.message : String(error)
				provider.log(`Failed to import mode: ${errorMessage}`)

				// Send error message to webview
				provider.postMessageToWebview({
					type: "importModeResult",
					success: false,
					error: errorMessage,
				})

				// Show error message
				vscode.window.showErrorMessage(t("common:errors.mode_import_failed", { error: errorMessage }))
			}
			break
		case "checkRulesDirectory":
			if (message.slug) {
				const hasContent = await provider.customModesManager.checkRulesDirectoryHasContent(message.slug)

				provider.postMessageToWebview({
					type: "checkRulesDirectoryResult",
					slug: message.slug,
					hasContent: hasContent,
				})
			}
			break
		case "humanRelayResponse":
			if (message.requestId && message.text) {
				vscode.commands.executeCommand(getCommand("handleHumanRelayResponse"), {
					requestId: message.requestId,
					text: message.text,
					cancelled: false,
				})
			}
			break

		case "humanRelayCancel":
			if (message.requestId) {
				vscode.commands.executeCommand(getCommand("handleHumanRelayResponse"), {
					requestId: message.requestId,
					cancelled: true,
				})
			}
			break

		case "telemetrySetting": {
			const telemetrySetting = message.text as TelemetrySetting
			await updateGlobalState("telemetrySetting", telemetrySetting)
			const isOptedIn = telemetrySetting === "enabled"
			TelemetryService.instance.updateTelemetryState(isOptedIn)
			await provider.postStateToWebview()
			break
		}
		case "accountButtonClicked": {
			// Navigate to the account tab.
			provider.postMessageToWebview({ type: "action", action: "accountButtonClicked" })
			break
		}
		case "rooCloudSignIn": {
			try {
				TelemetryService.instance.captureEvent(TelemetryEventName.AUTHENTICATION_INITIATED)
				await CloudService.instance.login()
			} catch (error) {
				provider.log(`AuthService#login failed: ${error}`)
				vscode.window.showErrorMessage("Sign in failed.")
			}

			break
		}
		case "rooCloudSignOut": {
			try {
				await CloudService.instance.logout()
				await provider.postStateToWebview()
				provider.postMessageToWebview({ type: "authenticatedUser", userInfo: undefined })
			} catch (error) {
				provider.log(`AuthService#logout failed: ${error}`)
				vscode.window.showErrorMessage("Sign out failed.")
			}

			break
		}

		case "saveCodeIndexSettingsAtomic": {
			if (!message.codeIndexSettings) {
				break
			}

			const settings = message.codeIndexSettings

			try {
				// Check if embedder provider has changed
				const currentConfig = getGlobalState("codebaseIndexConfig") || {}
				const embedderProviderChanged =
					currentConfig.codebaseIndexEmbedderProvider !== settings.codebaseIndexEmbedderProvider

				// Save global state settings atomically (without codebaseIndexEnabled which is now in global settings)
				const globalStateConfig = {
					...currentConfig,
					codebaseIndexQdrantUrl: settings.codebaseIndexQdrantUrl,
					codebaseIndexEmbedderProvider: settings.codebaseIndexEmbedderProvider,
					codebaseIndexEmbedderBaseUrl: settings.codebaseIndexEmbedderBaseUrl,
					codebaseIndexEmbedderModelId: settings.codebaseIndexEmbedderModelId,
					codebaseIndexEmbedderModelDimension: settings.codebaseIndexEmbedderModelDimension, // Generic dimension
					codebaseIndexOpenAiCompatibleBaseUrl: settings.codebaseIndexOpenAiCompatibleBaseUrl,
					codebaseIndexSearchMaxResults: settings.codebaseIndexSearchMaxResults,
					codebaseIndexSearchMinScore: settings.codebaseIndexSearchMinScore,
				}

				// Save global state first
				await updateGlobalState("codebaseIndexConfig", globalStateConfig)

				// Save secrets directly using context proxy
				if (settings.codeIndexOpenAiKey !== undefined) {
					await provider.contextProxy.storeSecret("codeIndexOpenAiKey", settings.codeIndexOpenAiKey)
				}
				if (settings.codeIndexQdrantApiKey !== undefined) {
					await provider.contextProxy.storeSecret("codeIndexQdrantApiKey", settings.codeIndexQdrantApiKey)
				}
				if (settings.codebaseIndexOpenAiCompatibleApiKey !== undefined) {
					await provider.contextProxy.storeSecret(
						"codebaseIndexOpenAiCompatibleApiKey",
						settings.codebaseIndexOpenAiCompatibleApiKey,
					)
				}
				if (settings.codebaseIndexGeminiApiKey !== undefined) {
					await provider.contextProxy.storeSecret(
						"codebaseIndexGeminiApiKey",
						settings.codebaseIndexGeminiApiKey,
					)
				}

				// Send success response first - settings are saved regardless of validation
				await provider.postMessageToWebview({
					type: "codeIndexSettingsSaved",
					success: true,
					settings: globalStateConfig,
				})

				// Update webview state
				await provider.postStateToWebview()

				// Then handle validation and initialization
				if (provider.codeIndexManager) {
					// If embedder provider changed, perform proactive validation
					if (embedderProviderChanged) {
						try {
							// Force handleSettingsChange which will trigger validation
							await provider.codeIndexManager.handleSettingsChange()
						} catch (error) {
							// Validation failed - the error state is already set by handleSettingsChange
							provider.log(
								`Embedder validation failed after provider change: ${error instanceof Error ? error.message : String(error)}`,
							)
							// Send validation error to webview
							await provider.postMessageToWebview({
								type: "indexingStatusUpdate",
								values: provider.codeIndexManager.getCurrentStatus(),
							})
							// Exit early - don't try to start indexing with invalid configuration
							break
						}
					} else {
						// No provider change, just handle settings normally
						try {
							await provider.codeIndexManager.handleSettingsChange()
						} catch (error) {
							// Log but don't fail - settings are saved
							provider.log(
								`Settings change handling error: ${error instanceof Error ? error.message : String(error)}`,
							)
						}
					}

					// Wait a bit more to ensure everything is ready
					await new Promise((resolve) => setTimeout(resolve, 200))

					// Auto-start indexing if now enabled and configured
					if (provider.codeIndexManager.isFeatureEnabled && provider.codeIndexManager.isFeatureConfigured) {
						if (!provider.codeIndexManager.isInitialized) {
							try {
								await provider.codeIndexManager.initialize(provider.contextProxy)
								provider.log(`Code index manager initialized after settings save`)
							} catch (error) {
								provider.log(
									`Code index initialization failed: ${error instanceof Error ? error.message : String(error)}`,
								)
								// Send error status to webview
								await provider.postMessageToWebview({
									type: "indexingStatusUpdate",
									values: provider.codeIndexManager.getCurrentStatus(),
								})
							}
						}
					}
				}
			} catch (error) {
				provider.log(`Error saving code index settings: ${error.message || error}`)
				await provider.postMessageToWebview({
					type: "codeIndexSettingsSaved",
					success: false,
					error: error.message || "Failed to save settings",
				})
			}
			break
		}

		case "requestIndexingStatus": {
			const status = provider.codeIndexManager!.getCurrentStatus()
			provider.postMessageToWebview({
				type: "indexingStatusUpdate",
				values: status,
			})
			break
		}
		case "requestCodeIndexSecretStatus": {
			// Check if secrets are set using the VSCode context directly for async access
			const hasOpenAiKey = !!(await provider.context.secrets.get("codeIndexOpenAiKey"))
			const hasQdrantApiKey = !!(await provider.context.secrets.get("codeIndexQdrantApiKey"))
			const hasOpenAiCompatibleApiKey = !!(await provider.context.secrets.get(
				"codebaseIndexOpenAiCompatibleApiKey",
			))
			const hasGeminiApiKey = !!(await provider.context.secrets.get("codebaseIndexGeminiApiKey"))

			provider.postMessageToWebview({
				type: "codeIndexSecretStatus",
				values: {
					hasOpenAiKey,
					hasQdrantApiKey,
					hasOpenAiCompatibleApiKey,
					hasGeminiApiKey,
				},
			})
			break
		}
		case "startIndexing": {
			try {
				const manager = provider.codeIndexManager!
				if (manager.isFeatureEnabled && manager.isFeatureConfigured) {
					if (!manager.isInitialized) {
						await manager.initialize(provider.contextProxy)
					}

					manager.startIndexing()
				}
			} catch (error) {
				provider.log(`Error starting indexing: ${error instanceof Error ? error.message : String(error)}`)
			}
			break
		}
		case "clearIndexData": {
			try {
				const manager = provider.codeIndexManager!
				await manager.clearIndexData()
				provider.postMessageToWebview({ type: "indexCleared", values: { success: true } })
			} catch (error) {
				provider.log(`Error clearing index data: ${error instanceof Error ? error.message : String(error)}`)
				provider.postMessageToWebview({
					type: "indexCleared",
					values: {
						success: false,
						error: error instanceof Error ? error.message : String(error),
					},
				})
			}
			break
		}
		case "focusPanelRequest": {
			// Execute the focusPanel command to focus the WebView
			await vscode.commands.executeCommand(getCommand("focusPanel"))
			break
		}
		case "filterMarketplaceItems": {
			if (marketplaceManager && message.filters) {
				try {
					await marketplaceManager.updateWithFilteredItems({
						type: message.filters.type as MarketplaceItemType | undefined,
						search: message.filters.search,
						tags: message.filters.tags,
					})
					await provider.postStateToWebview()
				} catch (error) {
					console.error("Marketplace: Error filtering items:", error)
					vscode.window.showErrorMessage("Failed to filter marketplace items")
				}
			}
			break
		}

		case "fetchMarketplaceData": {
			// Fetch marketplace data on demand
			await provider.fetchMarketplaceData()
			break
		}

		case "installMarketplaceItem": {
			if (marketplaceManager && message.mpItem && message.mpInstallOptions) {
				try {
					const configFilePath = await marketplaceManager.installMarketplaceItem(
						message.mpItem,
						message.mpInstallOptions,
					)
					await provider.postStateToWebview()
					console.log(`Marketplace item installed and config file opened: ${configFilePath}`)

					// Send success message to webview
					provider.postMessageToWebview({
						type: "marketplaceInstallResult",
						success: true,
						slug: message.mpItem.id,
					})
				} catch (error) {
					console.error(`Error installing marketplace item: ${error}`)
					// Send error message to webview
					provider.postMessageToWebview({
						type: "marketplaceInstallResult",
						success: false,
						error: error instanceof Error ? error.message : String(error),
						slug: message.mpItem.id,
					})
				}
			}
			break
		}

		case "removeInstalledMarketplaceItem": {
			if (marketplaceManager && message.mpItem && message.mpInstallOptions) {
				try {
					await marketplaceManager.removeInstalledMarketplaceItem(message.mpItem, message.mpInstallOptions)
					await provider.postStateToWebview()
				} catch (error) {
					console.error(`Error removing marketplace item: ${error}`)
				}
			}
			break
		}

		case "installMarketplaceItemWithParameters": {
			if (marketplaceManager && message.payload && "item" in message.payload && "parameters" in message.payload) {
				try {
					const configFilePath = await marketplaceManager.installMarketplaceItem(message.payload.item, {
						parameters: message.payload.parameters,
					})
					await provider.postStateToWebview()
					console.log(`Marketplace item with parameters installed and config file opened: ${configFilePath}`)
				} catch (error) {
					console.error(`Error installing marketplace item with parameters: ${error}`)
					vscode.window.showErrorMessage(
						`Failed to install marketplace item: ${error instanceof Error ? error.message : String(error)}`,
					)
				}
			}
			break
		}

		case "switchTab": {
			if (message.tab) {
				// Capture tab shown event for all switchTab messages (which are user-initiated)
				if (TelemetryService.hasInstance()) {
					TelemetryService.instance.captureTabShown(message.tab)
				}

				await provider.postMessageToWebview({ type: "action", action: "switchTab", tab: message.tab })
			}
			break
		}
	}
}<|MERGE_RESOLUTION|>--- conflicted
+++ resolved
@@ -99,63 +99,47 @@
 	 * Handles message deletion operations with user confirmation
 	 */
 	const handleDeleteOperation = async (messageTs: number): Promise<void> => {
-<<<<<<< HEAD
-		// Check if user has opted to skip the confirmation
-		const skipDeleteMessageConfirmation = getGlobalState("skipDeleteMessageConfirmation")
-
-		if (skipDeleteMessageConfirmation) {
-			// Directly handle the deletion without showing dialog
-			await handleDeleteMessageConfirm(messageTs)
-		} else {
-			// Check if the message has a checkpoint
-			const currentCline = provider.getCurrentCline()
-			let hasCheckpoint = false
-			if (currentCline) {
-				// Debug: Log all messages to understand the state
-				console.log("[webviewMessageHandler] Total messages:", currentCline.clineMessages.length)
-				console.log("[webviewMessageHandler] Looking for message with ts:", messageTs)
-				console.log(
-					"[webviewMessageHandler] All messages with timestamps:",
-					currentCline.clineMessages.map((m, idx) => ({
-						index: idx,
-						ts: m.ts,
-						say: m.say,
-						hasCheckpoint: !!m.checkpoint,
-						checkpoint: m.checkpoint,
-					})),
+		// Check if the message has a checkpoint
+		const currentCline = provider.getCurrentCline()
+		let hasCheckpoint = false
+		if (currentCline) {
+			// Debug: Log all messages to understand the state
+			console.log("[webviewMessageHandler] Total messages:", currentCline.clineMessages.length)
+			console.log("[webviewMessageHandler] Looking for message with ts:", messageTs)
+			console.log(
+				"[webviewMessageHandler] All messages with timestamps:",
+				currentCline.clineMessages.map((m, idx) => ({
+					index: idx,
+					ts: m.ts,
+					say: m.say,
+					hasCheckpoint: !!m.checkpoint,
+					checkpoint: m.checkpoint,
+				})),
+			)
+
+			const { messageIndex } = findMessageIndices(messageTs, currentCline)
+			console.log("[webviewMessageHandler] Checking for checkpoint at messageIndex:", messageIndex)
+			if (messageIndex !== -1) {
+				const targetMessage = currentCline.clineMessages[messageIndex]
+				console.log("[webviewMessageHandler] Target message:", JSON.stringify(targetMessage, null, 2))
+				console.log("[webviewMessageHandler] Target message checkpoint:", targetMessage?.checkpoint)
+				hasCheckpoint = !!(
+					targetMessage?.checkpoint &&
+					typeof targetMessage.checkpoint === "object" &&
+					"hash" in targetMessage.checkpoint
 				)
-
-				const { messageIndex } = findMessageIndices(messageTs, currentCline)
-				console.log("[webviewMessageHandler] Checking for checkpoint at messageIndex:", messageIndex)
-				if (messageIndex !== -1) {
-					const targetMessage = currentCline.clineMessages[messageIndex]
-					console.log("[webviewMessageHandler] Target message:", JSON.stringify(targetMessage, null, 2))
-					console.log("[webviewMessageHandler] Target message checkpoint:", targetMessage?.checkpoint)
-					hasCheckpoint = !!(
-						targetMessage?.checkpoint &&
-						typeof targetMessage.checkpoint === "object" &&
-						"hash" in targetMessage.checkpoint
-					)
-					console.log("[webviewMessageHandler] hasCheckpoint:", hasCheckpoint)
-				} else {
-					console.log("[webviewMessageHandler] Message not found! Looking for ts:", messageTs)
-				}
-			}
-
-			// Send message to webview to show delete confirmation dialog
-			await provider.postMessageToWebview({
-				type: "showDeleteMessageDialog",
-				messageTs,
-				hasCheckpoint,
-			})
-		}
-=======
+				console.log("[webviewMessageHandler] hasCheckpoint:", hasCheckpoint)
+			} else {
+				console.log("[webviewMessageHandler] Message not found! Looking for ts:", messageTs)
+			}
+		}
+
 		// Send message to webview to show delete confirmation dialog
 		await provider.postMessageToWebview({
 			type: "showDeleteMessageDialog",
 			messageTs,
+			hasCheckpoint,
 		})
->>>>>>> 69c39967
 	}
 
 	/**
@@ -205,11 +189,7 @@
 	/**
 	 * Handles message editing operations with user confirmation
 	 */
-<<<<<<< HEAD
 	const handleEditOperation = async (messageTs: number, editedContent: string): Promise<void> => {
-		// Check if user has opted to skip the confirmation
-		const skipEditMessageConfirmation = getGlobalState("skipEditMessageConfirmation")
-
 		// Always check if the message has a checkpoint first
 		const currentCline = provider.getCurrentCline()
 		let hasCheckpoint = false
@@ -245,20 +225,14 @@
 		} else {
 			console.log("[webviewMessageHandler] Edit - No currentCline available!")
 		}
-
-		if (skipEditMessageConfirmation) {
-			// If there's a checkpoint, show the checkpoint dialog even when skipping confirmation
-			if (hasCheckpoint) {
-				await provider.postMessageToWebview({
-					type: "showEditMessageDialog",
-					messageTs,
-					text: editedContent,
-					hasCheckpoint,
-				})
-			} else {
-				// No checkpoint, directly handle the edit without showing dialog
-				await handleEditMessageConfirm(messageTs, editedContent, false)
-			}
+		// If there's a checkpoint, show the checkpoint dialog even when skipping confirmation
+		if (hasCheckpoint) {
+			await provider.postMessageToWebview({
+				type: "showEditMessageDialog",
+				messageTs,
+				text: editedContent,
+				hasCheckpoint,
+			})
 		} else {
 			// Send message to webview to show edit confirmation dialog
 			await provider.postMessageToWebview({
@@ -268,16 +242,6 @@
 				hasCheckpoint,
 			})
 		}
-=======
-	const handleEditOperation = async (messageTs: number, editedContent: string, images?: string[]): Promise<void> => {
-		// Send message to webview to show edit confirmation dialog
-		await provider.postMessageToWebview({
-			type: "showEditMessageDialog",
-			messageTs,
-			text: editedContent,
-			images,
-		})
->>>>>>> 69c39967
 	}
 
 	/**
@@ -286,11 +250,8 @@
 	const handleEditMessageConfirm = async (
 		messageTs: number,
 		editedContent: string,
-<<<<<<< HEAD
 		restoreCheckpoint?: boolean,
-=======
 		images?: string[],
->>>>>>> 69c39967
 	): Promise<void> => {
 		// Only proceed if we have a current cline
 		if (provider.getCurrentCline()) {
@@ -1654,11 +1615,12 @@
 			break
 		case "editMessageConfirm":
 			if (message.messageTs && message.text) {
-<<<<<<< HEAD
-				await handleEditMessageConfirm(message.messageTs, message.text, message.restoreCheckpoint)
-=======
-				await handleEditMessageConfirm(message.messageTs, message.text, message.images)
->>>>>>> 69c39967
+				await handleEditMessageConfirm(
+					message.messageTs,
+					message.text,
+					message.restoreCheckpoint,
+					message.images,
+				)
 			}
 			break
 		case "getListApiConfiguration":
