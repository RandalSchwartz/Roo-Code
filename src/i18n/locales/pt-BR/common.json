--- conflicted
+++ resolved
@@ -68,12 +68,9 @@
 		"mcp_server_connected": "Servidor MCP {{serverName}} conectado",
 		"mcp_server_deleted": "Servidor MCP excluído: {{serverName}}",
 		"mcp_server_not_found": "Servidor \"{{serverName}}\" não encontrado na configuração",
-<<<<<<< HEAD
-		"settings_imported": "Configurações importadas com sucesso."
-=======
+		"settings_imported": "Configurações importadas com sucesso.",
 		"custom_storage_path_set": "Caminho de armazenamento personalizado definido: {{path}}",
 		"default_storage_path": "Retornado ao caminho de armazenamento padrão"
->>>>>>> 0fd0800b
 	},
 	"answers": {
 		"yes": "Sim",
